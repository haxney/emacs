--- conflicted
+++ resolved
@@ -1,12 +1,8 @@
-<<<<<<< HEAD
+2011-01-18  Glenn Morris  <rgm@gnu.org>
+
+	* PROBLEMS: Add note about svn+ssh.  (Bug#7791)
+
 2011-01-14  Glenn Morris  <rgm@gnu.org>
-=======
-2011-01-18  Glenn Morris  <rgm@gnu.org>
-
-	* PROBLEMS: Add note about svn+ssh.  (Bug#7791)
-
-2011-01-03  Glenn Morris  <rgm@gnu.org>
->>>>>>> 586f135e
 
 	* refcards/calccard.tex, refcards/cs-dired-ref.tex:
 	* refcards/cs-refcard.tex, refcards/cs-survival.tex:
