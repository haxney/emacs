--- conflicted
+++ resolved
@@ -742,14 +742,6 @@
               (<= (frame-parameter nil 'tool-bar-lines) 0))
     (tool-bar-mode 1))
 
-<<<<<<< HEAD
-  ;; Can't do this init in defcustom because initial-window-system isn't set.
-  (unless (or noninteractive
-	      emacs-quick-startup
-              (eq system-type 'ms-dos)
-              (not (memq initial-window-system '(x w32))))
-    (setq-default blink-cursor t)
-=======
   ;; Can't do this init in defcustom because the relevant variables
   ;; are not set.  If you make any changes to the `or' form below,
   ;; you should also change the corresponding expression in the
@@ -757,8 +749,7 @@
   (unless (or noninteractive
 	      emacs-quick-startup
               (eq system-type 'ms-dos)
-              (not (memq window-system '(x w32))))
->>>>>>> 93e093c1
+              (not (memq initial-window-system '(x w32))))
     (blink-cursor-mode 1))
 
   (unless noninteractive
