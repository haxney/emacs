<<<<<<< HEAD
2010-05-08  Glenn Morris  <rgm@gnu.org>

	* Makefile.in (THIS_IS_MAKEFILE): Remove, unused.

2010-05-06  Glenn Morris  <rgm@gnu.org>

	* Makefile.in: Minimize blessmail-related cpp usage.
	(BLESSMAIL_TARGET): New variable.
	(MOVEMAIL_NEEDS_BLESSING): Remove, replace by above variable.
	(blessmail): Always define this rule.
	(need-blessmail): New rule, split out from maybe-blessmail.
	(maybe-blessmail): Use BLESSMAIL_TARGET.

2010-05-04  Glenn Morris  <rgm@gnu.org>

	* Makefile.in: Use @C_SWITCH_SYSTEM@, @C_SWITCH_MACHINE@ rather than
	@c_switch_system@, @c_switch_machine@.

2010-04-26  Dan Nicolaescu  <dann@ics.uci.edu>

	* Makefile.in (LIBS_MACHINE): Remove all uses, unused.

2010-04-12  Dan Nicolaescu  <dann@ics.uci.edu>

	* Makefile.in (ALL_CFLAGS, LINK_CFLAGS, CPP_CFLAGS): Move to the
	non-cpp section.

2010-04-11  Dan Nicolaescu  <dann@ics.uci.edu>

	* Makefile.in (C_SWITCH_SYSTEM, C_SWITCH_MACHINE): Define using
	autoconf, not cpp.
	(ALL_CFLAGS): Use them as make variables.

2010-04-07  Christoph  <cschol2112@googlemail.com>  (tiny change)
=======
2010-05-07  Chong Yidong  <cyd@stupidchicken.com>

	* Version 23.2 released.

2010-05-05  Christoph  <cschol2112@googlemail.com>  (tiny change)
>>>>>>> 1e8ee7d0

	* makefile.w32-in (OTHER_PLATFORM_SUPPORT): Use parenthesis
	for macros for nmake compatibility.

2010-04-03  Juanma Barranquero  <lekktu@gmail.com>

	Add stubs for Windows, required after CVE-2010-0825 change.
	* ntlib.c (getgid, getegid, setegid): New stubs.
	* ntlib.h (getgid, getegid, setegid): Declare them.

2010-04-02  Dan Rosenberg  <dan.j.rosenberg@gmail.com>  (tiny change)

	* movemail.c (main): Check return values of setuid.  Avoid
	possibility of symlink attack when movemail is setgid mail
	(CVE-2010-0825).

2010-04-02  Dan Nicolaescu  <dann@ics.uci.edu>

	Remove extern errno declarations.
	* movemail.c:
	* etags.c:
	* emacsclient.c: Remove extern errno declarations.

2010-03-20  Glenn Morris  <rgm@gnu.org>

	* Makefile.in (KRB4LIB, DESLIB, KRB5LIB, CRYPTOLIB, COM_ERRLIB)
	(LIBHESIOD, LIBRESOLV): Make previous change a bit more friendly by
	defining these as Makefile variables.
	(LIBS_MOVE): Add LIBS_MAIL into this.
	(movemail${EXEEXT}): Just use LIBS_MOVE, not LIBS_MAIL as well.

2010-03-18  Glenn Morris  <rgm@gnu.org>

	* Makefile.in (KRB4LIB, DESLIB, KRB5LIB, CRYPTOLIB, COM_ERRLIB)
	(HESIODLIB, LIBS_MAIL): Set using autoconf rather than cpp.
	(BASE_CFLAGS): Remove (identical to CPP_CFLAGS).

2010-03-18  Tetsurou Okazaki  <okazaki@be.to>  (tiny change)

	* Makefile.in (uninstall): Handle the case where archlibdir does not
	exist.  (Bug#5720)

2010-03-10  Chong Yidong  <cyd@stupidchicken.com>

	* Branch for 23.2.

2010-02-20  Kevin Ryde  <user42@zip.com.au>

	* etags.c (Scheme_functions): Don't loop past a null character
	(Bug#5601).

2010-01-29  Kester Habermann  <kester@linuxtag.org>  (tiny change)

	* etags.c (Fortran_functions): Handle recursive keyword
	(Bug#5484).

2010-01-11  Glenn Morris  <rgm@gnu.org>

	* ebrowse.c (version):
	* etags.c (print_version):
	* rcs2log (Copyright): Set copyright year to 2010.

2009-12-09  David Robinow  <drobinow@gmail.com>  (tiny change)

	* makefile.w32-in: Use parenthesis for macros for nmake
	compatibility.

2009-11-23  Tobias Ringström  <tobias@ringis.se>  (tiny change)

	* etags.c (absolute_filename): Use memmove if we have it for
	overlapping copy.

2009-11-04  Dan Nicolaescu  <dann@ics.uci.edu>

	* make-docfile.c (scan_lisp_file): Also look for `defvaralias'.

2009-10-15  Juanma Barranquero  <lekktu@gmail.com>

	* .gitignore: Add echolisp.tmp.

2009-10-15  Glenn Morris  <rgm@gnu.org>

	* emacsclient.c (print_help_and_exit): Fix bug report instructions.

	* makefile.w32-in (echolisp): New rule.
	(clean): Delete echolisp.tmp.

2009-09-27  Eli Zaretskii  <eliz@gnu.org>

	* makefile.w32-in (OTHER_PLATFORM_SUPPORT): Add term/internal.elc,
	term/pc-win.elc, emacs-lisp/easymenu.elc, and term/ns-win.elc, to
	be consistent with src/Makefile.in.

2009-09-11  Stefan Monnier  <monnier@iro.umontreal.ca>

	* update-game-score.c (main): Sort scores before trimming them,
	reported by Jason Feng <jfeng@ozbert.com> (bug#4397).

2009-09-09  Glenn Morris  <rgm@gnu.org>

	* Makefile.in ($(DESTDIR)${archlibdir}): Set umask to world-readable
	before creating directories and game score files.

2009-08-19  Glenn Morris  <rgm@gnu.org>

	* cvtmail.c: Remove file.
	* Makefile.in (UTILITIES): Remove cvtmail.
	(cvtmail${EXEEXT}): Remove.

2009-07-08  E. Jay Berkenbilt  <ejb@ql.org>  (tiny change)

	* b2m.c (main): Ensure that each message ends in two newlines.

2009-07-03  Jason Rumney  <jasonr@gnu.org>

	* emacsclient.c (w32_set_user_model_id): Use standard types.

2009-07-03  Eli Zaretskii  <eliz@gnu.org>

	* makefile.w32-in (WINNT_SUPPORT): Add common-win.elc, like
	src/Makefile.in did.

2009-06-30  Jason Rumney  <jasonr@gnu.org>

	* emacsclient.c (w32_give_focus): Use GetModuleHandle for library
	that is already loaded.
	(w32_set_user_model_id): New function.
	(main): Use it to associate emacsclient with emacs (bug#1849).

2009-06-29  Jim Meyering  <meyering@redhat.com>

	Remove useless if-before-free test.
	* make-docfile.c (scan_lisp_file): Remove useless test.

2009-06-23  Dan Nicolaescu  <dann@ics.uci.edu>

	* Makefile.in (movemail.o): Don't pass -Demacs, unused.

2009-06-21  Chong Yidong  <cyd@stupidchicken.com>

	* Branch for 23.1.

2006-06-09  Adrian Robert  <Adrian.B.Robert@gmail.com>

	* mac-fix-env.m:
	* Makefile.in (mac-fix-env): Remove.

2006-06-06  David Reitter  <david.reitter@gmail.com>

	* Makefile.in (mac-fix-env): Compile it using ALL_CFLAGS.

2009-04-20  Juanma Barranquero  <lekktu@gmail.com>

	* emacsclient.c (print_help_and_exit): Fix typo and tabify (careful
	spacing is required in the message output, as the comment suggests).

2009-04-20  Chong Yidong  <cyd@stupidchicken.com>

	* emacsclient.c (print_help_and_exit): Clarify argument placement
	for short option names.

2009-04-02  Dan Nicolaescu  <dann@ics.uci.edu>

	* emacsclient.c (print_help_and_exit): Fix typo.

2009-03-21  Eli Zaretskii  <eliz@gnu.org>

	* ntlib.c (setuid): Argument is now unsigned.
	(getuid): Return value is now unsigned.
	(getpwuid): Argument is now unsigned.
	(fchown): UID and GID arguments are now unsigned.

	* ntlib.h (fchown): UID and GID arguments are now unsigned.
	(getuid): Return value is now unsigned.
	(setuid): Argument is now unsigned.
	(getpwuid): Remove prototype (it's declared in nt/inc/pwd.h).

2009-03-11  Stefan Monnier  <monnier@iro.umontreal.ca>

	* emacsclient.c (main): Revert part of last change, so
	drive-relative file names again work on Windows.

2009-03-10  Stefan Monnier  <monnier@iro.umontreal.ca>

	* emacsclient.c (main): Always pass cwd via "-dir".  Pass the file
	names without prepending cwd to them, so Emacs uses its customary
	rules to determine how to interpret the file name.

2009-03-04  Glenn Morris  <rgm@gnu.org>

	* movemail.c (main) [MAIL_USE_POP]: Add -r to usage message.

2009-02-13  Sven Joachim  <svenjoac@gmx.de>

	* movemail.c: Include time.h unconditionally.
	(main): Use time_t for time variables.

2009-02-11  Glenn Morris  <rgm@gnu.org>

	* movemail.c (mbx_delimit_begin): Also write the current time.

2009-02-10  Glenn Morris  <rgm@gnu.org>

	* movemail.c (mbx_delimit_begin, mbx_delimit_end): Write mbox rather
	than Babyl format.  (Bug#2196)

2009-01-23  Adrian Robert  <Adrian.B.Robert@gmail.com>

	* emacsclient.c (decode_options): Use a dummy display name under
	NS/Cocoa.

2009-01-14  Lars Rasmusson  <lars.rasmusson@gmail.com>  (tiny change)

	* ebrowse.c (matching_regexp): Fix OB1 error.

2009-01-05  Glenn Morris  <rgm@gnu.org>

	* ebrowse.c (version):
	* etags.c (print_version):
	* rcs2log (Copyright): Update copyright for 2009.

2009-01-01  Chong Yidong  <cyd@stupidchicken.com>

	* movemail.c (main): Fatal if hard links cannot be created.

2008-12-18  Dan Nicolaescu  <dann@ics.uci.edu>

	* emacsclient.c (start_daemon_and_retry_set_socket): Improve error
	checking.

2008-12-14  Dan Nicolaescu  <dann@ics.uci.edu>

	* emacsclient.c: Include syswait.h instead of sys/types.h.

2008-12-11  Dhruva Krishnamurthy  <dhruvakm@gmail.com>  (tiny change)

	* emacsclient.c (WCONTINUED): New compatibility define
	for older systems.

2008-12-10  Dan Nicolaescu  <dann@ics.uci.edu>

	* emacsclient.c (main): Fix previous change.

2008-12-10  Juanma Barranquero  <lekktu@gmail.com>

	* emacsclient.c (main): Fix mindless breakage where emacsclient
	does not work *at all* on Windows, even if it *can* connect.

2008-12-10  Dan Nicolaescu  <dann@ics.uci.edu>

	* emacsclient.c (EMACS_DAEMON): Remove definition.
	(decode_options): Do not allow an empty alternate_editor on
	WINDOWSNT.
	(print_help_and_exit): Replace EMACS_DAEMON with WINDOWSNT.
	(start_daemon_and_retry_set_socket): Likewise.
	(main): Fail in case of not being able to connect.

2008-12-10  Juanma Barranquero  <lekktu@gmail.com>

	* emacsclient.c [!WINDOWSNT] (EMACS_DAEMON): New define.
	Changes when EMACS_DAEMON is not defined:
	(print_help_and_exit): Don't add daemon information to help.
	(start_daemon_and_retry_set_socket): Make a no-op.
	(main): Don't set `start_daemon_if_needed' (which is initialized to 0).

2008-12-10  Dan Nicolaescu  <dann@ics.uci.edu>

	* emacsclient.c (print_help_and_exit): Describe what an empty
	string argument does for --alternate-editor.
	(set_socket): Make it possible to not exit in case of an error.
	(start_daemon_and_retry_set_socket): New function.
	(main): Use it.  Restore the NULL value for socket_name and
	server_file after the set_socket call.

2008-12-03  Dan Nicolaescu  <dann@ics.uci.edu>

	* emacsclient.c: Include <arpa/inet.h>.

2008-12-01  Dan Nicolaescu  <dann@ics.uci.edu>

	* make-docfile.c (scan_lisp_file): Use xmalloc instead of malloc.

2008-11-22  Derek Peschel  <dpeschel@eskimo.com>  (tiny change)

	* etags.c (add_regex): Pass correct length to re_compile_pattern.

2008-11-02  Chong Yidong  <cyd@stupidchicken.com>

	* emacsclient.c (window_system): Delete redundant variable.
	(decode_options): Don't use it.
	(find_tty): New function.
	(main): Use find_tty, and don't use window_system.

2008-11-01  Eli Zaretskii  <eliz@gnu.org>

	* emacsclient.c (main) [WINDOWSNT]: Don't ifdef away the call to
	`ttyname'.
	(w32_getenv): Treat $TERM specially: if not found in the
	environment and in the Registry, return "w32console".
	(ttyname) [WINDOWSNT]: New function.

2008-10-31  Andreas Schwab  <schwab@suse.de>

	* emacsclient.c (main): Don't force sending tty when in eval mode.

2008-10-30  Chong Yidong  <cyd@stupidchicken.com>

	* emacsclient.c (main): If using the current frame, send tty
	information to Emacs in case daemon mode needs to occupy this tty.

2008-10-29  Juanma Barranquero  <lekktu@gmail.com>

	* emacsclient.c (EXTRA_SPACE): New macro.
	(get_server_config, set_local_socket): Use it.

	* makefile.w32-in ($(BLD)/sorted-doc.$(O)): Remove spurious backslash.
	Reported by Guillaume Conjat <gconjat.ext@orange-ftgroup.com>.

2008-10-29  Ulrich Mueller  <ulm@gentoo.org>

	* emacsclient.c (set_local_socket): Use TMPDIR (default /tmp)
	instead of hardcoded /tmp.

2008-10-13  Dan Nicolaescu  <dann@ics.uci.edu>

	* emacsclient.c (longopts, print_help_and_exit): Add -nw.
	(decode_options): Use getopt_long_only.

2008-09-30  Eli Zaretskii  <eliz@gnu.org>

	* makefile.w32-in (OTHER_PLATFORM_SUPPORT): Remove ccl.elc and
	codepage.elc.

2008-09-19  Dan Nicolaescu  <dann@ics.uci.edu>

	* emacsclient.c (main): Use stdout rather than stdin to obtain the
	terminal (bug#427).

2008-08-25  Francesco Potortì  <pot@gnu.org>

	* etags.c (main): Do not use static space for the tagfile string.

2008-08-17  Francesco Potortì  <pot@gnu.org>

	* etags.c (main): Use canonicalize_filename on tags file name.
	(relative_filename): Revert 3.85: do not collapse slashes here.
	(absolute_dirname): Remove useless call to canonicalize_filename.
	(canonicalize_filename): Collapse multiple slashes here.

2008-08-07  Dan Nicolaescu  <dann@ics.uci.edu>

	* Makefile.in (INSTALLABLES): Add LIB_SRC_EXTRA_INSTALLABLES.
	Do not special case for NS_IMPL_COCOA.

2008-08-06  Adrian Robert  <Adrian.B.Robert@gmail.com>

	* Makefile.in (CFLAGS): Drop -universal under NS_IMPL_COCOA.
	(.m.o): Dispense with GNUstep-specific flags.

2008-08-05  Ulrich Mueller  <ulm@gentoo.org>

	* pop.c (socket_connection): Add conditionals for
	HAVE_KRB5_ERROR_TEXT and HAVE_KRB5_ERROR_E_TEXT to support
	compilation with MIT Kerberos and Heimdal, respectively.

2008-07-31  Dan Nicolaescu  <dann@ics.uci.edu>

	* etags.c:
	* emacsclient.c: Remove VMS support.

2008-07-27  Dan Nicolaescu  <dann@ics.uci.edu>

	Remove support for Mac Carbon.
	* makefile.w32-in:
	* emacsclient.c: Remove code for Carbon.

2008-07-21  Dan Nicolaescu  <dann@ics.uci.edu>

	* Makefile.in (mac-fix-env): Remove #ifdef around rule.

2008-07-17  Andreas Schwab  <schwab@suse.de>

	* Makefile.in (INSTALL_SCRIPT): Remove duplicate definition.
	(LIB_STANDARD_LIBSRC): Don't define.
	(LOADLIBES): Remove LIB_STANDARD_LIBSRC.

2008-07-16  Adrian Robert  <Adrian.B.Robert@gmail.com>

	* Makefile.in: Change GNUSTEP to NS_IMPL_GNUSTEP, COCOA to
	NS_IMPL_COCOA.

2008-07-16  Dan Nicolaescu  <dann@ics.uci.edu>

	* ntlib.h (fcloseall, fgetchar, flushall, fputchar, putw):
	Remove, unused.

2008-07-15  Adrian Robert  <Adrian.B.Robert@gmail.com>

	* .cvsignore: Add mac-fix-env.
	* mac-fix-env.m: New file, automatically update
	~/.MacOSX/environment.plist on OS X systems to expose environment
	variables inside Emacs started from icon.
	* Makefile.in: Add -universal to CFLAGS on OS X, add mac-fix-env to
	programs to build.
	* make-docfile.c: Add .m to list of file extensions.

2008-07-12  Dan Nicolaescu  <dann@ics.uci.edu>

	* movemail.c (main): Use int instead of WAITTYPE.

2008-07-05  Juanma Barranquero  <lekktu@gmail.com>

	* makefile.w32-in (OTHER_PLATFORM_SUPPORT):
	Remove vmsproc.el and vms-patch.el.

2008-06-26  Juanma Barranquero  <lekktu@gmail.com>

	* makefile.w32-in (obj): Remove w32bdf.o.

2008-06-26  Dan Nicolaescu  <dann@ics.uci.edu>

	* fakemail.c: Remove references to obsolete variables.

2008-06-02  Jim Meyering  <meyering@redhat.com>

	* ebrowse.c (xfree): Remove definition; s/xfree/free/.

	Remove useless if-before-free tests.
	* ebrowse.c (xfree): Likewise.
	* etags.c (process_file_name, free_tree, free_fdesc): Likewise.
	(popclass_above, Prolog_functions, Erlang_functions): Likewise.
	* pop.c (pop_quit): Likewise.

2008-05-30  Juanma Barranquero  <lekktu@gmail.com>

	* makefile.w32-in (lisp2): Add minibuffer.elc.

2008-05-29  Tom Tromey  <tromey@redhat.com>

	* etags.c (relative_filename): Treat "///" like "/" in filenames.

2008-05-09  Eli Zaretskii  <eliz@gnu.org>

	* ntlib.c: Include sys/types.h, sys/stat.h, and errno.h.
	(IS_DIRECTORY_SEP): New macro.
	(convert_time, is_exec, stat): New functions.

2008-05-08  Eli Zaretskii  <eliz@gnu.org>

	* makefile.w32-in (lisp2): Rename epa-file-hook.elc to epa-hook.elc.

2008-05-03  Eli Zaretskii  <eliz@gnu.org>

	* makefile.w32-in (lisp2): Add epa-file-hook.elc, to track the
	corresponding change in src/Makefile.in.

2008-04-24  Adam Gołębiowski  <adamg@pld-linux.org>  (tiny change)

	* Makefile.in (etags${EXEEXT}, ctags${EXEEXT}): Fix quote typo.

2008-04-10  Jason Rumney  <jasonr@gnu.org>

	* makefile.w32-in (CLIENTRES): New variable and target.
	(TRES): Remove.
	($(BLD)/emacsclientw.exe): Use $(CLIENTRES) instead of $(TRES).

2008-04-19  Stefan Monnier  <monnier@iro.umontreal.ca>

	* vcdiff: Use "sccs get" rather than "get"; leave PATH alone.

2008-04-18  Steve Grubb  <sgrubb@redhat.com>  (tiny change)

	* vcdiff: Use mktemp (CVE-2008-1694).

2008-04-09  Jason Rumney  <jasonr@gnu.org>

	* makefile.w32-in (distclean, maintainer-clean): New targets.

2008-03-13  Glenn Morris  <rgm@gnu.org>

	* makefile.w32-in (VERSION): Set to 23.0.60.

2008-03-04  Juanma Barranquero  <lekktu@gmail.com>

	* .cvsignore: Add oo.

2008-02-27  Yuri Shtil  <yuris@juniper.net>  (tiny change)

	* etags.c (Perl_functions): Fix call to skip_spaces.

2008-02-24  Dan Nicolaescu  <dann@ics.uci.edu>

	* Makefile.in (NO_SHORTNAMES):
	* emacsclient.c (NO_SHORTNAMES):
	* fakemail.c (NO_SHORTNAMES):
	* make-docfile.c (NO_SHORTNAMES):
	* movemail.c (NO_SHORTNAMES):
	* pop.c (NO_SHORTNAMES): Remove references to obsolete variable.

2008-02-23  Jason Rumney  <jasonr@gnu.org>

	* makefile.w32-in (MOUSE_SUPPORT): Remove duplicate tooltip.elc.
	(MSDOS_SUPPORT, VMS_SUPPORT): Remove.
	(OTHER_PLATFORM_SUPPORT): Replace above.  Add X specific files too.
	(lisp2): Add new languages.
	($(DOC)): Use OTHER_PLATFORM_SUPPORT.

2008-02-22  Juanma Barranquero  <lekktu@gmail.com>

	* makefile.w32-in (lisp2): Remove devanagari.el, kannada.el,
	malayalam.el, and tamil.el.  Add sinhala.el.

2008-02-20  Juanma Barranquero  <lekktu@gmail.com>

	* emacsclient.c (main) [WINDOWSNT]: Understand DRIVE:NAME,
	where NAME is relative to DRIVE'S current directory.

2008-02-15  Juanma Barranquero  <lekktu@gmail.com>

	* emacsclient.c (print_help_and_exit): Show -d option on Windows.

2008-02-10  Dan Nicolaescu  <dann@ics.uci.edu>

	* fakemail.c: Undo previous change.

2008-02-09  Dan Nicolaescu  <dann@ics.uci.edu>

	* fakemail.c (MAIL_PROGRAM_NAME): Remove unused conditional.
	(main): Replace MAIL_PROGRAM_NAME with its value.

	* Makefile.in (REGEXP_IN_LIBC): Remove reference to obsolete variable.

2008-02-08  Stefan Monnier  <monnier@iro.umontreal.ca>

	* emacsclient.c (decode_options): Pass --display implicitly if -c
	is specified.  Only set tty if -t or -c is specified.

2008-02-04  Jason Rumney  <jasonr@gnu.org>

	* makefile.w32-in (lisp1): Use (), not {}.

2008-02-04  Tom Tromey  <tromey@redhat.com>

	* etags.c: Add "GTY" as synonym for __attribute__.
	Update gperf output.

2008-02-01  Jason Rumney  <jasonr@gnu.org>

	* makefile.w32-in (obj): Sync with src/Makefile.in
	(TOOLTIP_SUPPORT, WINDOW_SUPPORT): New definitions.
	(WINNT_SUPPORT): Add term/w32-win.elc.
	(lisp1, lisp2): Sync with lisp in src/Makefile.in.

2008-02-01  Jason Rumney  <jasonr@gnu.org>

	* makefile.w32-in (obj): Add font.o and w32font.o.

2008-02-01  Zhang Wei  <id.brep@gmail.com>  (tiny change)

	* makefile.w32-in (lisp1): Delete ucs-tables.elc,
	utf-8.elc, and latin-*.el.

2008-01-26  Stefan Monnier  <monnier@iro.umontreal.ca>

	* emacsclient.c (decode_options): Default to NULL display, as Emacs-22.
	Allow the -d option under w32 again, for those rare cases where it
	actually does make sense.

2008-01-25  Juanma Barranquero  <lekktu@gmail.com>

	* emacsclient.c (set_tcp_socket): Don't send "\n" after
	the authentication string; there's no need to haste.

2008-01-22  Chong Yidong  <cyd@stupidchicken.com>

	* pop.c (pop_stat, pop_last): Fix last fix.

2008-01-18  Dan Nicolaescu  <dann@ics.uci.edu>

	* movemail.c: Remove references to XENIX.

2008-01-13  Dan Nicolaescu  <dann@ics.uci.edu>

	* movemail.c:
	* make-docfile.c: Remove reference to symbols defined by systems
	not supported anymore: MAC_OS8, XENIX and STRIDE.

2008-01-12  Eli Zaretskii  <eliz@gnu.org>

	* emacsclient.c (decode_options) [WINDOWSNT]: Don't use the value
	of DISPLAY in the environment.  Don't support -d.
	(print_help_and_exit) [WINDOWSNT]: Don't show the --display option.
	(longopts) [WINDOWSNT]: Remove --display.

2008-01-10  Chong Yidong  <cyd@stupidchicken.com>

	* pop.c (pop_stat, pop_last): Check validity of string-to-integer
	conversion.  Mistakes spotted by Nico Golde.

2008-01-09  Glenn Morris  <rgm@gnu.org>

	* emacsclient.c: Add missing final newlines to message calls.

2008-01-09  Daniel Hackney  <dan@haxney.org>  (tiny change)

	* emacsclient.c (set_socket): Add final newline to socket error message.

2008-01-04  Glenn Morris  <rgm@gnu.org>

	* ebrowse.c (version) <emacs_copyright>: New variable.
	Just use current year for copyright.

	* etags.c (print_version):
	* rcs2log (Copyright): Update to 2008.

2007-11-28  Jason Rumney  <jasonr@gnu.org>

	* makefile.w32-in (VMS_SUPPORT): No longer byte-compiled.

2007-11-27  Jan Djärv  <jan.h.d@swipnet.se>

	* pop.c (socket_connection): Remove AI_ADDRCONFIG.

2007-11-19  Jan Djärv  <jan.h.d@swipnet.se>

	* pop.c (socket_connection): Move realhost out of #ifdefs.
	Set realhost both for HAVE_GETADDRINFO and !HAVE_GETADDRINFO.

2007-11-18  Jan Djärv  <jan.h.d@swipnet.se>

	* pop.c (socket_connection): Use getaddrinfo if available.

2007-11-22  Francesco Potortì  <pot@gnu.org>

	* etags.c (default_C_help) [CTAGS]: Differentiate the help string,
	as the defaults in ctags are different from etags.

2007-11-15  Francesco Potortì  <pot@gnu.org>

	* etags.c: Make prototypes for extern definitions, and add all
	that are needed to quench warnings on 64-bit.
	(main): Use the same defaults for ctags as for etags: find
	typedefs, structure tags, macro constants, enum constants, struct
	members and global variables.
	(make_C_tag) [DEBUG]: Add debugging printout.
	(C_entries): In case '}' decrement bracelev before testing it.

2007-11-15  Masatake YAMATO  <jet@gyve.org>

	* etags.c (C_entries): In case '}', set fvdef to fvnone
	unconditioned to (!ignoreindent && lp == newlb.buffer + 1).

2007-11-01  Dan Nicolaescu  <dann@ics.uci.edu>

	* makefile.w32-in (obj): Remove sunfns.o.

2007-10-28  Juanma Barranquero  <lekktu@gmail.com>

	* makefile.w32-in (obj): Remove abbrev.o.

2007-10-26  Juanma Barranquero  <lekktu@gmail.com>

	* emacsclient.c: Add a wrapper for getenv so it also checks the
	registry on Windows.  Suggestion and algorithm by Eli Zaretskii.
	Code partially based on w32_get_resource and init_environment (w32.c).
	(egetenv): New wrapper for getenv.
	(get_current_dir_name, decode_options, get_server_config)
	(set_local_socket, set_socket, main): Use egetenv, not getenv.
	(w32_get_resource, w32_getenv) [WINDOWSNT]: New functions.

2007-10-25  Jason Rumney  <jasonr@gnu.org>

	* emacsclient.c (sock_err_message): New function.
	(set_tcp_socket): Use it.

2007-10-09  Juanma Barranquero  <lekktu@gmail.com>

	* emacsclient.c (print_help_and_exit): Fix space to improve
	alignment in output messages.

2007-09-27  Jason Rumney  <jasonr@gnu.org>

	* makefile.w32-in (emacsclient, emacsclientw): Link to COMCTL32.

	* emacsclient.c (w32_window_app): Init common controls when windowed.

2007-09-21  Glenn Morris  <rgm@gnu.org>

	* emacstool.c: Remove file.
	* Makefile.in (emacstool, nemacstool, xvetool, xveterm):
	Delete targets built from emacstool.

2007-09-21  Stefan Monnier  <monnier@iro.umontreal.ca>

	* emacsclient.c (decode_options): -t implies -c.

2007-09-20  Stefan Monnier  <monnier@iro.umontreal.ca>

	* emacsclient.c (DIRECTORY_SEP, IS_DIRECTORY_SEP, IS_DEVICE_SEP)
	(IS_ANY_SEP): Only define if !defined(HAVE_GET_CURRENT_DIR_NAME).
	(main_argc): Remove.
	(strprefix): Use strncmp.

2007-09-20  Jason Rumney  <jasonr@gnu.org>

	* emacsclient.c (main) [SIGSTOP]: Change conditional from WINDOWSNT.

2007-09-20  Stefan Monnier  <monnier@iro.umontreal.ca>

	* emacsclient.c (current_frame): Change the default.
	(longopts): Replace --current-frame by --create-frame.
	(decode_options): Reverse the meaning of -c.
	(print_help_and_exit): Update help text accordingly.
	(main): Remove the -version and -good-version messages.

2007-09-12  Glenn Morris  <rgm@gnu.org>

	* Makefile.in (SOURCES, unlock, relock): Delete.

2007-08-29  Glenn Morris  <rgm@gnu.org>

	* makefile.w32-in (VERSION): Increase to 23.0.50.

2007-08-29  Dan Nicolaescu  <dann@ics.uci.edu>

	* emacsclient.c (w32_execvp): Move definition before use.
	(decode_options): Don't use a tty on mac carbon or windows.

2007-08-29  Jason Rumney  <jasonr@gnu.org>

	* emacsclient.c (SEND_STRING, SEND_QUOTED): Remove obfuscation macros.
	(quote_argument, set_tcp_socket, handle_sigcont, handle_sigtstp):
	(main): Expand removed macros inline.
	(main) [WINDOWSNT]: Don't call ttyname.  Don't recognize -suspend
	option.
	(main) [NO_SOCKETS_IN_FILE_SYSTEM]: Don't call init_signals.

2007-08-29  Károly Lőrentey  <lorentey@elte.hu>

	* emacsclient.c (signal.h): New include.
	(sys/stat.h, errno.h): Always include, even on WINDOWSNT.
	(DIRECTORY_SEP, IS_DIRECTORY_SEP, IS_DEVICE_SEP, IS_ANY_SEP):
	Copy definitions here from src/lisp.h.
	(main_argc, main_argv, current_frame, window_system, tty): New vars.
	(longopts): Add tty, current-frame.
	(xmalloc, xstrdup): New functions.
	(get_current_dir_name): New function, copied from src/sysdep.c.
	(decode_options): Set display from environment.  Add tty and
	current_frame options.  Make --no-wait imply --current-frame,
	except when it is the only option given.  Make sure no frame is
	opened when --current-frame is set.
	(print_help_and_exit): Document tty and current-frame options.
	(fail): Change arguments to void.
	(main): When sockets are not defined, set main_argc, main_argv,
	and call fail() with no arguments.
	(emacs_socket): New variable (moved out from main `s').
	(quote_file_name): Rename to quote_argument.
	(quote_argument): New name for old quote_file_name.
	(unquote_argument, strprefix, pass_signal_to_emacs)
	(handle_sigcont, handle_sigtstp, init_signals): New functions.
	(set_local_socket): Initialize saved_errno to 0.  If socket-name
	is too long, call `fail' rather than `exit'.
	(main): Doc update.  Set main_argc, main_argv.  New var `str'.
	Don't need a filename or argument if tty or window_system set.
	Call fail with no arguments.  Use get_current_dir_name to send
	over the current directory.  Send version number to Emacs for
	verification.  If tty is set, check TERM, and pass name and type
	to Emacs.  Pass window_system to Emacs.  Move sending of eval to
	optind loop.  Send -position, -file to Emacs.  Call fsync after
	fflush.  Check for a client/server version match.
	Handle -emacs-pid, -window-system-unsupported, -print, -error, and
	-suspend commands.  Don't exit prematurely on --no-wait, let Emacs
	close the connection for us.  When creating a new frame, send
	environment and pwd to Emacs.  Send current-frame to Emacs.

2007-08-25  Eli Zaretskii  <eliz@gnu.org>

	* Makefile.in (rcs2log, rcs-checkin, grep-changelog, vcdiff):
	Prepend "-" to the command, in case srcdir=. and file is copied
	into itself.

2007-07-25  Glenn Morris  <rgm@gnu.org>

	* Relicense all FSF files to GPLv3 or later.

	* COPYING: Switch to GPLv3.

2007-07-17  Francesco Potortì  <pot@gnu.org>

	* etags.c (C_entries): Reset the fvdef machine when out of function.
	(PRINT_UNDOCUMENTED_OPTIONS_HELP): #define as FALSE if undefined.
	(print_help): Use it in if() rather than #if.
	(print_help): Conditionally print help about --no-line-directive.

2007-07-16  Eli Zaretskii  <eliz@gnu.org>

	* makefile.w32-in (clean): Don't delete *~.

2007-06-07  Glenn Morris  <rgm@gnu.org>

	* etags.c (print_version): Add `emacs_copyright' string, for
	easier automatic updating.

2007-05-18  Francesco Potortì  <pot@gnu.org>

	* etags.c: Extern definitions of some more pointer functions for
	standalone compilation, especially important for 64bit platforms.
	(main, print_help): --members is now the default for etags.
	(C_entries): Parse start of C comment as a space == end of token.
	This is not necessary for C++ comment, already parsed as newline.

2007-04-26  Glenn Morris  <rgm@gnu.org>

	* makefile.w32-in (VERSION): Increase to 22.1.50.

2007-06-02  Chong Yidong  <cyd@stupidchicken.com>

	* Version 22.1 released.

2007-02-26  Francesco Potortì  <pot@gnu.org>

	* Makefile.in (etags, ctags): Define EMACS_NAME as "GNU Emacs".

2007-02-20  Ulrich Mueller  <ulm@kph.uni-mainz.de>  (tiny change)

	* Makefile.in (EMACS, EMACSOPT): New variables.
	(blessmail): Use `--no-site-file' when compiling.

2007-02-05  Francesco Potortì  <pot@gnu.org>

	* etags.c (default_C_help, Cplusplus_help, PHP_help, print_help)
	(main): Now --members is the default for etags, not for ctags yet.

2007-02-04  Per Cederqvist  <ceder@ingate.com>  (tiny change)

	* etags.c (gperf, in_word_set): Change attribute for Java to
	(C_JAVA & ~C_PLPL).  The previous change introduced 2004-09-13 was
	broken, as (C_JAVA & !C_PLPL) always evaluates to 0.  This caused
	import, package, extends, implements and interface to be treated
	specially for all kinds of C-style files, not just Java files.

2007-01-02  Francesco Potortì  <pot@gnu.org>

	* etags.c (longopts): New undocumented option --no-duplicates.
	(no_duplicates): Static variables for the above option.
	(print_help): Do not print help for --no-warn, now undocumented.
	(add_node): Allow duplicate tags in ctags mode unless --no-duplicates.
	(main): Pass the -u option to sort in ctags mode.

2006-12-28  Francesco Potortì  <pot@gnu.org>

	* etags.c (readline): When creating a relative file name from a
	#line directive, leave the file name alone.  The previous
	behavior was to make it relative to the tags file directory,
	under the hypothesis that the #line directive file name was
	relative to the directory of the tagged file.  That hypothesis is
	wrong with Cpp and Lex.
	(Makefile_targets): Do not include spaces in tag names.

2006-12-22  Eli Zaretskii  <eliz@gnu.org>

	* makefile.w32-in (make-docfile, ctags, etags, ebrowse, hexl)
	(movemail, fakemail, sorted-doc, digest-doc, emacsclient)
	(test-distrib, $(DOC), all): Depend on stamp_BLD instead of $(BLD).
	($(BLD)/make-docfile.$(O) $(BLD)/hexl.$(O) $(BLD)/fakemail.$(O))
	($(BLD)/sorted-doc.$(O) $(BLD)/digest-doc.$(O))
	($(BLD)/test-distrib.$(O) $(GETOPTOBJS) $(MOVEMAILOBJS))
	($(BLD)/emacsclient.$(O) $(BLD)/etags.$(O) $(BLD)/regex.$(O))
	($(BLD)/ebrowse.$(O) $(BLD)/ctags.$(O)): Depend on stamp_BLD.
	(clean): Delete stamp_BLD.

2006-12-20  Francesco Potortì  <pot@gnu.org>

	* etags.c (C_entries): DEFUN names were longer by one: corrected.

2006-12-18  Juanma Barranquero  <lekktu@gmail.com>

	* emacsclient.c [WINDOWSNT] (set_fg, get_wc): New variables.
	[WINDOWSNT] (w32_find_emacs_process, w32_give_focus): New functions.
	(main) [WINDOWSNT]: Remove code to release the focus; call
	w32_give_focus instead.

2006-12-15  Juanma Barranquero  <lekktu@gmail.com>

	* emacsclient.c (w32_execvp): New function; wrapper for `execvp'.
	(execvp) [WINDOWSNT]: Redefine to `w32_execvp'.
	(fail): Remove Windows-specific fix (subsumed into w32_execvp).
	Suggestions and comment by Eli Zaretskii.

2006-12-06  Christoph Conrad  <christoph.conrad@gmx.de>

	* makefile.w32-in ($(BLD)/emacsclient.exe, $(BLD)/emacsclientw.exe):
	Use $(USER32) for compatibility with Visual Studio .NET 2003.

2006-11-30  Juanma Barranquero  <lekktu@gmail.com>

	* emacsclient.c (emacs_pid): New variable.
	(message): Remove leftover code.
	(get_server_config): Set emacs_pid.  Don't allow Emacs to grab the
	focus yet; emacsclient can still display an informational message
	before sending requests to Emacs.
	(main): Allow Emacs to grab the focus.  Simplify message() call.

2006-11-30  Michael Mauger  <mmaug@yahoo.com>

	* emacsclient.c (message): Make sure the message is properly
	written even if it contains printf escapes, and flush the result.
	(set_tcp_socket): Make the message for non-local connections
	informational rather than an error.

2006-11-28  Kevin Ryde  <user42@zip.com.au>

	* etags.c (readline): Check for double quote after #line.

2006-11-28  Jan Djärv  <jan.h.d@swipnet.se>

	* etags.c (readline): sscanf could in principle return 2.

2006-11-28  Francesco Potortì  <pot@gnu.org>

	* etags.c (readline): lno is unsigned.
	(TeX_commands): Use p++ (rather than *p++) to increment p.
	(Lua_functions): Explicitly discard LOOKING_AT's return value.

2006-11-27  Juanma Barranquero  <lekktu@gmail.com>

	* makefile.w32-in (TRES): New macro (copied from nt/makefile.w32-in).
	($(TRES)): New rule (copied from nt/makefile.w32-in).
	($(BLD)/emacsclientw.exe): Add dependency.

2006-11-27  Eli Zaretskii  <eliz@gnu.org>

	* makefile.w32-in ($(BLD)/emacsclient.$(O)): Depend on makefile.w32-in.

2006-11-25  Juanma Barranquero  <lekktu@gmail.com>

	* makefile.w32-in (VERSION): New macro.
	(ECLIENT_CFLAGS): Add -DVERSION.

2006-11-25  Jason Rumney  <jasonr@gnu.org>

	* emacsclient.c (file_name_absolute_p) [WINDOWSNT]: Use isalpha().

2006-11-24  Michael Mauger  <mmaug@yahoo.com>

	* emacsclient.c (file_name_absolute_p) [WINDOWSNT]: Support absolute
	file names with forward slashes.

2006-11-23  Juanma Barranquero  <lekktu@gmail.com>

	* emacsclient.c (print_help_and_exit): Tweak message contents and
	tabs/spaces to improve alignment in message boxes.

2006-11-22  Lennart Borgman  <lennart.borgman.073@student.lu.se>

	* emacsclient.c: Include <stdarg.h>.
	[WINDOWSNT]: Include <windows.h>.
	(w32_check_console_app): New function.
	(message): New function.
	(decode_options, print_help_and_exit, fail, main)
	(initialize_sockets, get_server_config, set_tcp_socket)
	(set_local_socket, set_socket): Use message().

2006-11-13  Jason Rumney  <jasonr@gnu.org>

	* emacsclient.c [WINDOWSNT]: Let config.h define HAVE_SOCKETS and
	HAVE_INET_SOCKETS.

2006-11-13  Juanma Barranquero  <lekktu@gmail.com>

	* makefile.w32-in (emacsclient): Depend also on emacsclientw.exe.
	($(BLD)/emacsclientw.exe): New target.
	(install): Install emacsclientw.exe.
	($(BLD)/cvtmail.$(O), $(BLD)/emacstool.$(O)): Remove obsolete targets.
	(ECLIENT_CFLAGS): Remove redundant flags.

	* emacsclient.c [WINDOWSNT]: Undef _WINSOCKAPI_ and _WINSOCK_H.

2006-11-13  Jason Rumney  <jasonr@gnu.org>

	* makefile.w32-in ($(BLD)/emacsclient.$(O)): Use CFLAGS.

2006-11-10  David Reitter  <david.reitter@gmail.com>

	* emacsclient.c [!WINDOWSNT]: Include <sys/types.h>.

2006-11-08  Juanma Barranquero  <lekktu@gmail.com>

	* emacsclient.c (get_server_config) [WINDOWSNT]: Declare set_fg as
	FARPROC to avoid a compiler warning.

2006-11-07  Juanma Barranquero  <lekktu@gmail.com>

	* emacsclient.c (get_server_config) [WINDOWSNT]: Look for the server
	file on APPDATA if it doesn't exist on HOME, even if HOME is defined.

	* emacsclient.c (get_server_config): Extract also the Emacs pid
	from the server file.  On Windows, try to force the Emacs frame to
	the foreground.

2006-11-06  Juanma Barranquero  <lekktu@gmail.com>

	* emacsclient.c (longopts) [!NO_SOCKETS_IN_FILE_SYSTEM]: Don't show
	option --socket-name.
	(decode_options): Don't get EMACS_SERVER_FILE here, it could override
	command line options.
	(decode_options) [!NO_SOCKETS_IN_FILE_SYSTEM]: Don't parse "-s" option.
	(fail): Don't check for missing arguments, it is now done in set_socket.
	(file_name_absolute_p): New function (loosely based on the one in
	fileio.c).
	(initialize_sockets): Don't check for duplicate loading of Winsock.
	(get_server_config): Only try relative paths in the default
	directory locations.
	(set_tcp_socket): Don't call INITIALIZE().  Warn when connecting to
	a remote server.
	(set_socket): Call INITIALIZE().  Search explicit command-line
	arguments, then environment variable EMACS_SERVER_FILE, then implicit
	socket paths, before trying the alternate editor.
	(main): Use file_name_absolute_p.

2006-11-04  Eli Zaretskii  <eliz@gnu.org>

	* makefile.w32-in (../src/$(BLD)/temacs.exe): Create as temporary
	file if it doesn't already exist.

2006-11-03  Juanma Barranquero  <lekktu@gmail.com>

	* emacsclient.c (initialize_sockets): Don't initialize Winsock
	more than once.

2006-11-03  Mark Davies  <mark@mcs.vuw.ac.nz>

	* Makefile.in (INSTALL_SCRIPT): New macro.
	($(DESTDIR)${archlibdir}, install): Use it, instead of INSTALL_PROGRAM.

2006-11-02  Juanma Barranquero  <lekktu@gmail.com>

	* grep-changelog: When called with no arguments (not even a
	filter), show help instead of blindingly dumping every single
	ChangeLog available.  Doc fix.  Update version.

2006-11-02  Tim Van Holder  <tim.vanholder@gmail.com>  (tiny change)

	* emacsclient.c [WINDOWSNT]: Define HAVE_INET_SOCKETS.
	[!WINDOWSNT]: Include <netinet/in.h> if available.
	[HAVE_SOCKETS]: Also require HAVE_INET_SOCKETS.
	(IOCTL, IOCTL_BOOL_ARG): Remove.
	(set_tcp_socket): Don't set the socket in blocking mode.
	Remove c_arg.

2006-11-01  Juanma Barranquero  <lekktu@gmail.com>

	* emacsclient.c (fail) [WINDOWSNT]: Force the first argv passed to
	execvp to point to alternate_editor (otherwise .BAT scripts can't run).

2006-10-31  Óscar Fuentes  <ofv@wanadoo.es>  (tiny change)

	* emacsclient.c [WINDOWSNT]: Include <malloc.h> and <stdlib.h>.
	(close_winsock): Declare as __cdecl.

2006-10-31  Jan Djärv  <jan.h.d@swipnet.se>

	* emacsclient.c [!WINDOWSNT]: Include <fcntl.h> if available.
	(set_tcp_socket): Prefer O_NONBLOCK, then O_NDELAY, then FIONBIO
	to set the socket in non-blocking mode.

2006-10-31  Tim Van Holder  <tim.vanholder@gmail.com>  (tiny change)

	* emacsclient.c [!WINDOWSNT]: Include <netinet/in.h> and <sys/ioctl.h>.
	(INVALID_SOCKET): Define.
	(initialize_sockets): Put #endif at the right place.
	(set_local_socket): Use progname, not argv[0].

2006-10-31  Juanma Barranquero  <lekktu@gmail.com>

	* makefile.w32-in (ALL): Add emacsclient.
	(ECLIENT_CFLAGS, ECLIENTOBJS): New macros.
	(emacsclient, $(BLD)/emacsclient.exe): New targets.
	(install): Install emacsclient.

	* emacsclient.c: Add support for TCP sockets.
	(SEND_STRING, SEND_QUOTED, HSOCKET, CLOSE_SOCKET, IOCTL)
	(INITIALIZE): New macros.
	(IOCTL_BOOL_ARG): New typedef.
	(server_file): New global variable.
	(longopts): New option --server-file.
	(decode_options): Process new option --server-file and environment
	variable EMACS_SERVER_FILE.
	(print_help_and_exit): Document new option.
	(fail): If no connection available and no alternate editor,
	suggest using options to make them explicit.
	(AUTH_KEY_LENGTH, SEND_BUFFER_SIZE): New constants.
	(send_buffer, sblen): New variables.
	(send_to_emacs): New function to buffer output and send it with `send'.
	(quote_file_name): Use SEND_STRING.
	(close_winsock, initialize_sockets): New functions to load and
	unload Winsock.
	(get_server_config, set_tcp_socket): New functions to create and
	set up TCP sockets.
	(set_local_socket): New function to create and set up Unix
	socket (code moved from previous implementation).
	(set_socket): New function to choose between TCP and Unix sockets.
	(main): Use SEND_STRING and SEND_QUOTED.  Most code moved to
	set_local_socket.  Use set_socket.  Get answers from server.el with
	recv(), not file stream functions.

2006-10-09  Eli Zaretskii  <eliz@gnu.org>

	* makefile.w32-in (../src/config.h): Fix error message.

2006-09-30  Eli Zaretskii  <eliz@gnu.org>

	* .cvsignore: Add blessmail.

2006-09-15  Jay Belanger  <belanger@truman.edu>

	* COPYING: Replace "Library Public License" by "Lesser Public
	License" throughout.

2006-08-09  Jan Djärv  <jan.h.d@swipnet.se>

	* etags.c (readline): Expect sscanf returns >= 1.
	(readline): Change position on %n and \" in sscanf.

2006-08-07  Masatake YAMATO  <jet@gyve.org>

	* etags.c (readline): Expect sscanf returns 2, not 1.

2006-08-07  Masatake YAMATO  <jet@gyve.org>

	* etags.c (TEX_mode): Check getc returns EOF.
	File ended without newline causes infinite loop.

2006-07-30  Adrian Aichner  <adrian@xemacs.org>  (tiny change)

	* etags.c: It's XEmacs, not Xemacs: change all the occurrences.

2006-07-30  Francesco Potortì  <pot@gnu.org>

	* etags.c [ETAGS_REGEXPS]: Now is unconditionally defined.
	[LONG_OPTIONS]: Changed to NO_LONG_OPTIONS, which is undefined.
	(Objc_suffixes): Suggest using --lang=c for full help.
	(C_entries): Initialise savetoken to 0 to shut up the compiler.

2006-07-20  Andreas Schwab  <schwab@suse.de>

	* fakemail.c (fatal): Drop second parameter and treat first
	parameter as a plain string.  Callers changed.

2006-07-18  Dan Nicolaescu  <dann@ics.uci.edu>

	* ebrowse.c (usage, version): Mark as NO_RETURN.

	* emacsclient.c (print_help_and_exit): Likewise.

2006-07-10  Francesco Potortì  <pot@gnu.org>

	* etags.c (absolute_filename): Free unused space (cosmetic change).
	(in_word_set): In C, also tag #undef symbols.

2006-06-09  Eli Zaretskii  <eliz@gnu.org>

	* yow.c: Remove file.

	* makefile.w32-in ($(BLD)/yow.$(O)): Remove target.

	* Makefile.in (UTILITIES): Remove yow${EXEEXT}.
	yow${EXEEXT}: Remove target.

2006-06-04  Masatake YAMATO  <jet@gyve.org>

	* ebrowse.c (main): Exit with EXIT_FAILURE if BROWSE file
	doesn't exist, is not seekable, not is failed in ftall.

2006-06-03  Eli Zaretskii  <eliz@gnu.org>

	* makefile.w32-in (ALL): Add sorted-doc and digest-doc.
	($(BLD)/sorted-doc.exe, $(BLD)/digest-doc.exe)
	($(BLD)/test-distrib.exe): New targets.
	(sorted-doc, digest-doc, test-distrib): New targets.
	(install): Install sorted-doc.exe and digest-doc.exe.
	($(BLD)/sorted-doc.$(O)): Update dependencies.

	* digest-doc.c [DOS_NT] <top level>: Include fcntl.h and io.h.
	(main) [DOS_NT]: Switch stdin to binary mode, if it is not a
	terminal device.

	* sorted-doc.c [DOS_NT] <top level>: Include fcntl.h and io.h.
	[WINDOWSNT] <top level>: Don't redeclare malloc.
	(main) [DOS_NT]: Switch stdin to binary mode, if it is not a
	terminal device.
	(main): Initialize bp, to avoid compiler warnings.

	* makefile.w32-in: Delete traces of leditcfns.c.

	* leditcfns.c: Remove file.

2006-05-23  Francesco Potortì  <pot@gnu.org>

	* pop.c (pop_open, socket_connection, KPOP_SERVICE):
	Add comments explaining why the "kpop" service is never used.

2006-05-13  Eli Zaretskii  <eliz@gnu.org>

	* makefile.w32-in (lisp1): Add fringe.elc.

2006-05-02  Francesco Potortì  <pot@gnu.org>

	* etags.c (Perl_functions): Free space allocated for var package.
	(Erlang_functions): Possibly free space allocated for var last.
	(Prolog_functions): Possibly free space allocated for var last.

2006-04-29  Dan Nicolaescu  <dann@ics.uci.edu>

	* sorted-doc.c (main): Initialize docs to NULL.

	* yow.c (yow): Free buf.

	* etags.c: Delete c-indentation-style local variable.

2006-04-29  Richard Stallman  <rms@gnu.org>

	* movemail.c (main): Check for negative value from `read'.

	* fakemail.c (read_header): Give fatal error if input has no header.

2006-04-02  Paul Eggert  <eggert@cs.ucla.edu>

	* b2m.c (main): Don't include <limits.h>.
	(TM_YEAR_BASE): New macro.
	(TM_YEAR_IN_ASCTIME_RANGE): Don't define if already defined, so
	that s/ files can override this.  Use the more-conservative range
	1000-9999.
	(main): Check for asctime returning NULL.
	* fakemail.c: Likewise.

2006-03-27  Paul Eggert  <eggert@cs.ucla.edu>

	* b2m.c: Include <limits.h>.
	(TM_YEAR_IN_ASCTIME_RANGE): New macro.
	(main): Check for out-of-range time stamps.
	* fakemail.c: Likewise.

2006-03-18  Andre Spiegel  <spiegel@gnu.org>

	* vcdiff: Use "echo" as a default for $echo, otherwise we'll
	execute $DIFF twice, and once with the wrong options.

2006-02-23  Claudio Fontana  <claudio@gnu.org>

	* Makefile.in (install, uninstall): Add DESTDIR variable to
	support staged installations.

2005-12-30  Eli Zaretskii  <eliz@gnu.org>

	* makefile.w32-in (MOUSE_SUPPORT): Add tooltip.elc.
	(lisp1): Add rfn-eshadow.elc, international/utf-16.elc, image.elc,
	international/fontset.elc, dnd.elc, mwheel.elc, and tool-bar.elc.
	Rearrange the list to be similar to $(shortlisp) in
	src/Makefile.in.
	(lisp2): Add language/kannada.el, emacs-lisp/syntax.elc,
	emacs-lisp/timer.elc, jka-cmpr-hook.elc, font-lock.elc,
	jit-lock.elc.  Rearrange the list to be similar to $(shortlisp) in
	src/Makefile.in.

2005-12-22  Richard M. Stallman  <rms@gnu.org>

	* Makefile.in (update-game-score.o): Delete spurious final `\'.

2005-11-18  Hideki IWAMOTO  <h-iwamoto@kit.hi-ho.ne.jp>  (tiny change)

	* etags.c (main): Cxref mode writes to stdout: do not close tagf,
	which was never opened.

2005-10-20  Olli Savia  <ops@iki.fi>  (tiny change)

	* etags.c: Undef STDIN if defined.  (LynxOS defines it in system
	header files.)

2005-09-27  Francesco Potortì  <pot@gnu.org>

	* etags.c: Preliminary Forth support.
	(prolog_pr): Cast strlen to int before comparison.
	(LOOKING_AT, LOOKING_AT_NOCASE): Let the preprocessor check that
	the second argument is indeed a literal string.
	(main): In append mode, sort the tags file after writing it.

2005-09-27  Emanuele Giaquinta  <emanuele.giaquinta@gmail.com>  (tiny change)

	* etags.c (longopts, print_help, main): The -a (--append) option
	can be used in ctags also; for one, the Linux make file uses it.

2005-09-20  Chong Yidong  <cyd@stupidchicken.com>

	* ebrowse.c (add_sym): Compare namespace names instead of
	namespace objects.  This prevents the parser from incorrectly
	treating classes whose superclass is in another namespace.

2005-09-15  Richard M. Stallman  <rms@gnu.org>

	* Makefile.in (update-game-score.o): New target.
	Compile and link this program separately.
	(update-game-score${EXEEXT}): Use GETOPTDEPTS.

2005-09-11  Jason Rumney  <jasonr@gnu.org>

	* makefile.w32-in (../src/config.h): Don't overwrite.  Print a
	message instead.
	(../src/paths.h): Remove.

2005-07-27  Juanma Barranquero  <lekktu@gmail.com>

	* .cvsignore: Don't ignore fns-* and fns.el, which are no longer
	generated.  Ignore also ctags.c and getopt.h.

	* makefile.w32-in (clean): Delete getopt.h.
	(getopt.h): New rule.

2005-07-26  Paul Eggert  <eggert@cs.ucla.edu>

	Merge gnulib getopt implementation into Emacs.

	* Makefile.in (mostlyclean): Remove getopt.h, getopt.h-t.
	(GETOPT_H): New macro, from gnulib.
	(getopt.h): New rule, from gnulib.
	(GETOPTOBJS): Now autoconfigured.
	(GETOPTDEPS): getopt.h is now autoconfigured.
	(getopt.o, getopt1.o): Depend on $(GETOPT_H), not ${srcdir}/getopt.h.
	(getopt.o): Depend on ${srcdir}/gettext.h.
	(movemail.o): Depend on $(GETOPT_H).
	* getopt.c, getopt1.c: Sync from gnulib.
	* getopt_.h, getopt_int.h, gettext.h: New files, from gnulib.
	* getopt.h: Removed (now is getopt_.h).

2005-07-13  Ken Raeburn  <raeburn@gnu.org>

	* pop.c: Don't include des.h (or variants thereof); krb.h will do it.
	(sendline): Add the \r\n to the line in a temporary buffer, and write
	it all at once.

2005-07-04  Lute Kamstra  <lute@gnu.org>

	Update FSF's address in GPL notices.

2005-06-13  Eli Zaretskii  <eliz@gnu.org>

	* makefile.w32-in ($(DOC)): Fix last change.

2005-06-12  Eli Zaretskii  <eliz@gnu.org>

	* makefile.w32-in ($(DOC)): Depend on make-docfile.exe,
	temacs.exe, and the preloaded *.elc files.  This avoids
	unnecessary dumping and DOC rebuilding.

2005-06-04  Eli Zaretskii  <eliz@gnu.org>

	* ntlib.h (fileno): Don't define if already defined.

2005-05-25  Thien-Thi Nguyen  <ttn@gnu.org>

	* yow.c (setup_yow): Use EXIT_FAILURE in case no separators found.
	(yow): Use EXIT_FAILURE in case of memory error.

2005-05-13  YAMAMOTO Mitsuharu  <mituharu@math.s.chiba-u.ac.jp>

	* make-docfile.c (DIRECTORY_SEP): New macro.
	(IS_DIRECTORY_SEP): Use it.

2005-03-18  Jan Djärv  <jan.h.d@swipnet.se>

	* emacsclient.c: Avoid expansion of getcwd when defined as a macro.

2005-03-04  YAMAMOTO Mitsuharu  <mituharu@math.s.chiba-u.ac.jp>

	* make-docfile.c: Undo previous change.

2005-02-04  Andreas Schwab  <schwab@suse.de>

	* movemail.c (fatal): Accept third parameter and pass down to error.
	(pfatal_with_name): Pass error string as format parameter instead of
	as part of format string.
	(pfatal_and_delete): Likewise.
	(main): Adjust call to fatal.
	(xmalloc): Likewise.

2005-01-29  Richard M. Stallman  <rms@gnu.org>

	* movemail.c (popmail): Don't use Errmsg as format string.

2004-12-26  YAMAMOTO Mitsuharu  <mituharu@math.s.chiba-u.ac.jp>

	* make-docfile.c: Include stdlib.h even if WINDOWSNT is not defined.

2004-12-15  Andreas Schwab  <schwab@suse.de>

	* etags.c (main): Fix typo in conversion of LONG_OPTIONS from
	preprocessing to compile time constant.

2004-11-17  Kim F. Storm  <storm@cua.dk>

	* etags.c: Undo last change.

2004-11-09  Kim F. Storm  <storm@cua.dk>

	* make-docfile.c (scan_c_file): Set defvarperbufferflag to
	silence compiler.

	* hexl.c (main): Init local var c to silence compiler.

	* etags.c (main, consider_token, C_entries): Add misc switch
	default targets to silence compiler.

2004-11-09  Jan Djärv  <jan.h.d@swipnet.se>

	* makefile.w32-in (obj): Add all files (X and Mac) to doc so the
	resulting DOC file can be used on Unix/Mac also.

2004-09-13  Francesco Potortì  <pot@gnu.org>

	* etags.c (main): When relative file names are given as argument,
	make them relative to the current working dir, rather than
	relative to the output tags file, if the latter is in /dev.

2004-09-13  Francesco Potortì  <pot@gnu.org>

	* etags.c [EXIT_SUCCESS, EXIT_FAILURE]: Define them when no
	<stdlib.h> is available.
	(enum sym_type): New st_C_attribute value for parsing
	gcc's __attribute__.  Deleted st_C_typespec value.
	(gperf, in_word_set): Use gperf 3, options changed.  Added the
	__attribute__ keyword, removed all the st_C_typespec keywords,
	changed attribute for Java to (C_JAVA & !C_PLPL).
	(inattribute): New global bool, part of the C state machine.
	(cblev): Identifier renamed to bracelev throughout.
	(consider_token, C_entries): Numerous changes for making the
	parser more robust and adding support for __attribute__.

2004-09-13  David A. Capello  <dacap@users.sourceforge.net>  (tiny change)

	* etags.c (Lua_suffixes, Lua_help, lang_names, Lua_functions):
	Support the Lua scripting language <http://www.lua.org>.

2004-09-08  Francesco Potortì  <pot@gnu.org>

	* etags.c [LONG_OPTIONS]: Make it TRUE (ifdef) or FALSE (ifndef)
	for ease of use.

2004-07-17  Richard M. Stallman  <rms@gnu.org>

	* emacsclient.c (quote_file_name): Pass COPY thru %s to output it.

2004-06-01  Juanma Barranquero  <lektu@terra.es>

	* makefile.w32-in (obj): Add image.c.

2004-05-10  Thien-Thi Nguyen  <ttn@gnu.org>

	* test-distrib.c (main): For failing cases, exit with `EXIT_FAILURE'.

2004-05-08  Jason Rumney  <jasonr@gnu.org>

	* makefile.w32-in (lisp1, lisp2): Split lisp to avoid long
	command-lines.

2004-05-08  Thien-Thi Nguyen  <ttn@gnu.org>

	* cvtmail.c: Throughout, replace 0 destined for `exit' arg
	with `EXIT_SUCCESS'.  Likewise, replace 1 with `EXIT_FAILURE'.
	(main): Use `EXIT_SUCCESS' or `EXIT_FAILURE' for return value.

	* ebrowse.c, emacsclient.c, fakemail.c, hexl.c,
	* make-docfile.c, movemail.c, profile.c, sorted-doc.c,
	* test-distrib.c, update-game-score.c, yow.c: Likewise.

2004-05-08  Thien-Thi Nguyen  <ttn@gnu.org>

	* Makefile.in (emacsclient${EXEEXT}): Use makefile var `version'.

2004-05-07  Thien-Thi Nguyen  <ttn@gnu.org>

	* b2m.c (GOOD, BAD): Delete macros.  Throughout,
	replace w/ `EXIT_SUCCESS' and `EXIT_FAILURE', respectively.
	(main): Use `EXIT_SUCCESS' or `EXIT_FAILURE' for return value.

	* etags.c: Likewise.

2004-05-03  Jason Rumney  <jasonr@gnu.org>

	* makefile.nt: Remove.

2004-04-26  Eli Zaretskii  <eliz@gnu.org>

	* make-docfile.c (IS_DIRECTORY_SEP): New macro.
	(put_filename): Remove unused variable len.  Use IS_DIRECTORY_SEP
	instead of a literal '/'.

2004-04-23  Juanma Barranquero  <lektu@terra.es>

	* makefile.w32-in: Add "-*- makefile -*-" mode tag.

2004-04-17  Paul Eggert  <eggert@gnu.org>

	* rcs2log (Help): Clarify wording of the usage message.
	Problem reported by Alan Mackenzie in
	<http://mail.gnu.org/archive/html/bug-gnu-emacs/2004-04/msg00188.html>.

2004-04-07  Stefan Monnier  <monnier@iro.umontreal.ca>

	* make-docfile.c (xmalloc): Fix return type.
	(put_filename): New fun.
	(scan_file): Use it.

2004-03-09  Juanma Barranquero  <lektu@terra.es>

	* grep-changelog: Changes to support ChangeLog.10+.
	(main): Tidy up usage string.  Fix "Use of uninitialized value"
	warning.  Set version to 0.2.  Parse the directory listing to get
	any ChangeLog.n file, not just 1..9.
	(header_match_p, entry_match_p, print_log, parse_changelog):
	Remove Perl prototypes (their purpose is to help the parser, which
	isn't needed here, not declare arguments).
	(parse_changelog): Make --reverse faster on big batches by not
	modifying the entries list.

2004-03-01  Juanma Barranquero  <lektu@terra.es>

	* makefile.w32-in (obj): Add fringe.c.

2004-02-14  Paul Eggert  <eggert@twinsun.com>

	* rcs2log: Work correctly if CVSROOT specifies :fork: or
	:local: methods, or omits the colon between the hostname
	and the path.  Allow :/ in repository path, since CVS does.
	Fix typo: "pository" should be set from $CVSROOT, not $repository.
	This fixes a bug reported by Wolfgang Scherer in
	<http://mail.gnu.org/archive/html/bug-gnu-emacs/2004-02/msg00085.html>,
	along with some related bugs I discovered by inspecting how
	CVS itself parses $CVSROOT.

2004-02-04  Jérôme Marant  <jmarant@nerim.net>  (tiny change)

	* emacsclient.c (decode_options): Fix handling of alternate editor.

2004-01-27  Stefan Monnier  <monnier@iro.umontreal.ca>

	* emacsclient.c (main): Don't use the hostname in the socket name.
	Look for relative socket names in the /tmp dir rather than in cwd.

2004-01-24  Richard M. Stallman  <rms@gnu.org>

	* emacsclient.c (main): Restore errno from saved_errno,
	so the error message comes from socket_status.

2004-01-20  Stefan Monnier  <monnier@iro.umontreal.ca>

	* emacsclient.c (main): Stop if socket name too long.
	Only try su-fallback if the socket name was not explicit.
	Check socket name length in su-fallback case as well.

2004-01-08  Andreas Schwab  <schwab@suse.de>

	* emacsclient.c (main): Save errno from socket_status.

2004-01-04  Andreas Schwab  <schwab@suse.de>

	* emacsclient.c (main): Fix socket name when using another user.

2003-12-27  Paul Eggert  <eggert@twinsun.com>

	* rcs2log (rlog_options): Append -rbranchtag if CVS/Tag indicates
	a tag, and if the user has not specified an rlog option.
	Adapted from a suggestion by Martin Stjernholm in
	<http://mail.gnu.org/archive/html/bug-gnu-emacs/2003-07/msg00066.html>.
	(Copyright): Update to 2003.

2003-12-24  Thien-Thi Nguyen  <ttn@gnu.org>

	* make-docfile.c (main): For return code, no longer special-case VMS.
	Instead, use `EXIT_SUCCESS' and `EXIT_FAILURE' from stdlib.h.

2003-09-28  Andreas Büsching  <crunchy@tzi.de>  (tiny change)

	* emacsclient.c (quote_file_name): Print the result instead of
	returning it.  Fix the return type accordingly.
	(main): With --eval, if no file name, read from stdin.
	Quote file names.

2003-09-10  Richard M. Stallman  <rms@gnu.org>

	* emacsclient.c (main): Use socket_name.

2003-09-10  Andreas Büsching  <crunchy@tzi.de>  (tiny change)

	* emacsclient.c (socket_name): New variable.
	(longopts, decode_options, print_help_and_exit):
	Handle --socket-name argument.

2003-08-25  Takaaki Ota  <Takaaki.Ota@am.sony.com>  (tiny change)

	* etags.c (consider_token): Check C++ `operator' only when the
	token len is long enough.

2003-08-20  Dave Love  <fx@gnu.org>

	* Makefile.in: Remove obsolete references to alloca.

2003-07-29  Ken Brush  <ken@wirex.com>

	* emacsclient.c (main)
	* etags.c (suggest_asking_for_help)
	* movemail.c (main): Fix having macros in a printf statement.

2003-05-31  Juanma Barranquero  <lektu@terra.es>

	* makefile.w32-in (lisp): Fix references to byte-run.el,
	float-sup.el and map-ynp.el, which are now in emacs-lisp.

2003-05-22  Dave Love  <fx@gnu.org>

	* update-game-score.c (difftime) [!HAVE_DIFFTIME]: Define.
	(strerror) [!HAVE_STRERROR && !WINDOWSNT]: New.

2003-05-20  Dave Love  <fx@gnu.org>

	* movemail.c: Check HAVE_LIBLOCKFILE like HAVE_LIBMAIL.

	* Makefile.in [HAVE_LIBLOCKFILE]: Define LIBS_MAIL=-llockfile.

2003-04-27  Oliver Scholz  <alkibiades@gmx.de>

	* update-game-score.c (read_scores): Fix corruption of scores on read.

2003-04-12  Stefan Monnier  <monnier@cs.yale.edu>

	* emacsclient.c (main): Use new safe location for socket.

2003-03-12  Tom Tromey  <tromey@redhat.com>

	* emacsclient.c (print_help_and_exit): Print to stdout.
	Exit successfully.  Added some blank lines for readability.
	(decode_options): Don't call print_help_and_exit in default case.
	Print version information to stdout.
	(main): Don't call print_help_and_exit.

2003-02-15  Richard M. Stallman  <rms@gnu.org>

	* cvtmail.c: Cast result of malloc and realloc.
	Don't include stdlib.h, because config.h does.
	(malloc, realloc): Declarations deleted.

	* yow.c (yow): Cast result of malloc and realloc.
	(malloc, realloc): Declarations deleted.

2003-02-11  Juanma Barranquero  <lektu@terra.es>

	* makefile.w32-in (lisp): Add malayalam.el and tamil.el.

2003-02-08  Andreas Schwab  <schwab@suse.de>

	* Makefile.in (EXEEXT): Define to @EXEEXT@ and use this variable
	instead of the substitution.

2003-02-04  Richard M. Stallman  <rms@gnu.org>

	* update-game-score.c (push_score, read_scores): Cast values
	of malloc and realloc.
	(main, lock_file): Avoid assignment inside if.

2003-01-31  Joe Buehler  <jhpb@draco.hekimian.com>

	* Makefile.in: Use @EXEEXT@ for Cygwin.

2003-01-21  Dave Love  <fx@gnu.org>

	* etags.c (Cplusplus_help, Cjava_help): Re-phrase and avoid
	column-0 `('.

	* yow.c: Don't include string.h.

2003-01-20  Richard M. Stallman  <rms@gnu.org>

	* Makefile.in (rcs2log, rcs-checkin, grep-changelog, vcdiff):
	New targets.

2003-01-06  Kim F. Storm  <storm@cua.dk>

	* pop.c (__P): Rename from _P to avoid problems on Cygwin.
	All uses changed.

2002-12-18  Andrew Innes  <andrewi@gnu.org>

	* makefile.w32-in ($(DOC)): Use -o and -a options to make-docfile,
	because GNU make doesn't append when using >> redirection.

2002-12-12  Jonathan I. Kamens  <jik@kamens.brookline.ma.us>

	* b2m.pl: Make sure every message ends with a blank line, because
	some mbox parsers require a blank line before "From " lines.

2002-12-08  Richard M. Stallman  <rms@gnu.org>

	* getopt.c: Do include libintl.h if HAVE_LIBINTL_H.
	(_): Test only HAVE_LIBINTL_H to decide what to do.

2002-12-05  Richard M. Stallman  <rms@gnu.org>

	* getopt.c: Comment out include of libintl.h or gettext.h.

2002-12-04  Richard M. Stallman  <rms@gnu.org>

	* Update getopt from gnulib version; changes described below.

	* getopt1.c: Conditionally find getopt.h.
	[_LIBC] (getopt_long, getopt_long_only): Do libc_hidden_def.

	* getopt.c (const): Move outside !HAVE_CONFIG_H conditional.
	(libintl.h): Include this if _LIBC.  Otherwise include gettext.h.
	(wchar.h): Include, maybe.
	(attribute_hidden): Define if not defined.
	(__getopt_initialized): Use attribute_hidden.
	(__libc_argc, __libc_argv): Renamed from original_argc, etc.
	(__getopt_nonoption_flags, nonoption_flags_max_len)
	(nonoption_flags_len): Conditional on USE_NONOPTION_FLAGS.
	(SWAP_FLAGS): New definitions.
	(exchange): Test USE_NONOPTION_FLAGS.
	(_getopt_initialize): Test USE_NONOPTION_FLAGS.
	(_getopt_internal): Error if argc < 1.  New local var print_errors.
	Improve test for ambiguous long option.
	Add LIBIO support for error message output.
	(NONOPTION_P): Test USE_NONOPTION_FLAGS.

	* getopt.h: Maybe include ctype.h.
	Treat __cplusplus like __STDC__.
	(decls): Use __ in arg names.

2002-12-02  Stephen Eglen  <stephen@gnu.org>

	* emacsclient.c (main): Tell user how to start server within Emacs
	if socket could not be found.

2002-12-02  Richard M. Stallman  <rms@gnu.org>

	* emacsclient.c (main): Test HAVE_GETCWD rather than BSD_SYSTEM.

2002-11-19  Ben Key  <bkey1@tampabay.rr.com>

	* makefile.w32-in: Fixed a bug that caused the documentation for
	the built in function play-sound-internal not to be included in
	/etc/DOC.

2002-11-18  Dave Love  <fx@gnu.org>

	* update-game-score.c: Include unistd.h, string.h, stdlib.h,
	fcntl.h, stdarg.h conditionally.
	(_GNU_SOURCE, __attribute__): Don't define.
	(optarg, optind, opterr): Declare.
	(lose, lose_syserr): Use NO_RETURN.
	(get_user_id): Use P_.

2002-11-17  Richard M. Stallman  <rms@gnu.org>

	* Makefile.in (${archlibdir}): Ignore errors operating on $(gamedir).

2002-11-14  Dave Love  <fx@gnu.org>

	* movemail.c (pop_retr): Declare comment.

	* make-docfile.c (read_c_string_or_comment): Declare msgno.

	* Makefile.in (YACC): Deleted.

2002-10-19  Andreas Schwab  <schwab@suse.de>

	* Makefile.in (${archlibdir}): Always create $(gamedir).
	(update-game-score): Pass $(gamedir) as HAVE_SHARED_GAME_DIR.

2002-10-04  Juanma Barranquero  <lektu@terra.es>

	* makefile.w32-in (lisp): Load devanagari.el, not .elc.

2002-09-30  Markus Rost  <rost@math.ohio-state.edu>

	* emacsclient.c (main): Remove reference to SERVER_HOME_DIR
	completely.

2002-09-27  Stefan Monnier  <monnier@cs.yale.edu>

	* emacsclient.c: Remove SYSV support.
	(eval, display): New vars.
	(longopts): Add --eval and --display.
	(decode_options): Add -e and -d processing.
	(print_help_and_exit): Update the usage string.
	(main): Add support for --eval and --display.
	(main): Always use /tmp and non-qualified hostname.

2002-09-25  Stefan Monnier  <monnier@cs.yale.edu>

	* emacsserver.c: Remove.

2002-09-17  Stefan Monnier  <monnier@cs.yale.edu>

	* emacsclient.c (quote_file_name): Quote \n.
	(main): Print a final \n when needed.

2002-09-03  Francesco Potortì  <pot@gnu.org>

	* etags.c (regex_tag_multiline, readline): Never pass pfnote a
	string that cannot be freed.

2002-08-30  Francesco Potortì  <pot@gnu.org>

	* etags.c (consider_token, C_entries): Switch to C++ parsing when
	auto-detection is enabled and the `::' qualifier is met.
	(consider_token, C_entries): Several bugs corrected that tagged
	some declarations even though --declarations was not used.
	(plainc): New macro.
	(C_entries): Use it.
	(C_entries): Several cosmetic changes.
	(C_entries): Invalidate the token is some cases.

2002-08-29  Francesco Potortì  <pot@gnu.org>

	* etags.c (C_entries): Correct a problem with const C++ funcs.
	(ignoreindent): Renamed from noindentypedefs.
	(cjava, cplpl): They are now macros instead of local vars.

2002-08-28  Francesco Potortì  <pot@gnu.org>

	* etags.c (HTML_labels): Tag ID= also.

2002-08-27  Francesco Potortì  <pot@gnu.org>

	* etags.c (Ada_funcs): Do not tag "use type Xxxx;".

	* etags.c (HTML_labels): New language HTML.
	(etags_strcasecmp): Like BSD's, for compatibility.
	(strcaseeq): Make it into a macro.

	* etags.c (make_tag): Never generate null length tag names.
	(linebuffer_init): Renamed from initbuffer.  All callers changed.
	(pattern): Structure renamed to `regexp', member regex renamed to
	pattern.
	(node_st): Member pat renamed to regex.
	(pattern); New member force_explicit_name, for future use.
	Now always set to true, cannot be reset.
	(add_regex, regex_tag_multiline, readline): Use it.
	(main): Free some global structures.
	(fdesc): New member `written'.
	(readline, process_file): Initialise it.
	(put_entries): Set it.
	(main): Use it to create entries for files without tags.
	(total_size_of_entries): Do not count invalid tags.

2002-08-19  Stefan Monnier  <monnier@cs.yale.edu>

	* make-docfile.c (scan_keyword_or_put_char, write_c_args): Use `fn'
	for the function name in the usage info.

2002-07-31  Colin Walters  <walters@gnu.org>

	* update-game-score.c (P_): New macro.  Use it for all prototypes.
	(lose): Don't use varargs.
	(lose_syserr): New function.

	* update-game-score.c: Change all functions to K&R style.

2002-07-30  Andreas Schwab  <schwab@suse.de>

	* Makefile.in (localstatedir): New variable.

2002-07-29  Jonathan I. Kamens  <jik@kamens.brookline.ma.us>

	* b2m.pl: Fix regexp for finding return address fields.

2002-07-15  Stefan Monnier  <monnier@cs.yale.edu>

	* make-docfile.c (scan_c_file): Warn about missing `usage' info.

2002-07-05  Jonathan I. Kamens  <jik@kamens.brookline.ma.us>

	* b2m.pl: Obey the rmail file and use the unpruned header properly.

2002-06-26  Pavel Janík  <Pavel@Janik.cz>

	* b2m.pl: New file.

2002-06-21  Francesco Potortì  <pot@gnu.org>

	* etags.c (F_getit, Fortran_functions, Ada_getit, Asm_labels)
	(Python_functions, PHP_functions, PHP_functions, PHP_functions)
	(PHP_functions, PHP_functions, Cobol_paragraphs)
	(Makefile_targets, Postscript_functions, Texinfo_nodes)
	(prolog_pr, erlang_func, erlang_attribute)
	(Perl_functions, Perl_functions, Pascal_functions)
	(TeX_commands, get_tag): Use make_tag instead of pfnote.
	(get_tag): Prototype changed, all callers changed.

2002-06-20  Francesco Potortì  <pot@gnu.org>

	* etags.c: Implement implicit tag names, that is, unnamed tags
	whose name is automatically deduced by etags.el.  The advantage is
	that there is no explicit tag name in most tags, so the size of
	the tags file is reduced, yet find-tag is able to do a match as
	accurate as with named tags.  See the comment in make_tag for details.
	(make_tag): New function (was the disabled function new_pfnote).
	(make_C_tag): Use it.

2002-06-19  Francesco Potortì  <pot@gnu.org>

	* etags.c (add_regex): Invalid regexp modifiers are ignored.
	(Makefile_targets): Tag variables unless --no-globals.
	(LOOP_ON_INPUT_LINES): Serious bug corrected.

2002-06-13  Francesco Potortì  <pot@gnu.org>

	* etags.c (erlang_atom, erlang_attribute): Bugs corrected.
	(invalidate_nodes): Bug corrected.
	(print_help): Better help for regexps.

2002-06-13  Juanma Barranquero  <lektu@terra.es>

	* makefile.w32-in (lisp): Add international/ucs-tables.elc and
	font-core.elc.

2002-06-12  Francesco Potortì  <pot@gnu.org>

	* etags.c: New multi-line regexp and new regexp syntax.
	(arg_type): at_icregexp label removed (obsolete).
	(pattern): New member multi_line for multi-line regexps.
	(filebuf): A global buffer containing the whole file as a string
	for multi-line regexp matching.
	(need_filebuf): Global flag raised if multi-line regexps used.
	(print_help): Document new regexp modifiers, remove references to
	obsolete option --ignore-case-regexp.
	(main): Do not set regexp syntax and translation table here.
	(main): Treat -c option as a backward compatibility hack.
	(main, find_entries): Init and free filebuf.
	(find_entries): Call regex_tag_multiline after the regular parser.
	(scan_separators): Check for unterminated regexp and return NULL.
	(analyse_regex, add_regex): Remove the ignore_case argument, which
	is now a modifier to the regexp.  All callers changed.
	(add_regex): Manage the regexp modifiers.
	(regex_tag_multiline): New function.  Reads from filebuf.
	(readline_internal): If necessary, copy the whole file into filebuf.
	(readline): Skip multi-line regexps, leave them to regex_tag_multiline.

2002-06-11  Francesco Potortì  <pot@gnu.org>

	* etags.c (add_regex): Better check for null regexps.
	(readline): Check for regex matching null string.
	(find_entries): Reorganization.

2002-06-07  Francesco Potortì  <pot@gnu.org>

	* etags.c (scan_separators): Support all character escape
	sequences supported by Gcc.
	(find_entries): Rewind unconditionally.
	(find_entries): Do not call language functions directly, now calls
	itself.
	(find_entries): Do general initialisations here.
	(CNL_SAVE_DEFINEDEF, C_entries, LOOP_ON_INPUT_LINES, F_getit)
	(Ada_getit, Pascal_functions, Pascal_functions)
	(prolog_skip_comment): Do not do them here.
	(readline_internal): Increment lineno here.
	(readline): Conditionally undo readline_internal increment.
	(readline): Do not return a value.

2002-06-06  Francesco Potortì  <pot@gnu.org>

	* etags.c: New option --parse-stdin=FILE.
	(enum arg_type): New label at_stdin.
	(STDIN): New constant.
	(parsing_stdin): New flag.
	(longopts): New option --parse-stdin=NAME.
	(print_help): Document it.
	(main): Handle it.
	(process_file): Split into process_file and process_file_name.
	(process_file_name): New function.

	* etags.c: Improvements and bug squashing in TeX handling.
	(TeX_commands): Skip comments.
	(TEX_defenv): Now contains more constructs.
	(TEX_cmt): Make it a static char and move it before TeX_commands.
	(TeX_commands): Shorten the tag to the brace after the name.
	(TeX_commands): Names now include the initial backslash.
	(TeX_commands): Names do not include numeric args #n.
	(TeX_commands): Correct line char number in tags.
	(TEX_tabent, TEX_token): Deleted.
	(TeX_commands, TEX_decode_env): Streamlined.

2002-06-05  Francesco Potortì  <pot@gnu.org>

	* etags.c (main): Avoid a buffer overrun with sprintf.

2002-05-30  Richard M. Stallman  <rms@gnu.org>

	* Makefile.in (LIBS_MAIL): Renamed from LIB_MAIL.
	(LIBS_MOVE): Renamed from MOVE_LIBS.

2002-05-26  Paul Eggert  <eggert@twinsun.com>

	Reinstate the following change from 2002-03-22, which was
	inadvertently lost on 2002-04-13.

	* etags.c (main): Use `sort -o TAGFILE TAGFILE' instead of
	`sort TAGFILE -o TAGFILE', as POSIX 1003.1-2001 disallows
	the latter usage.

2002-05-17  Eli Zaretskii  <eliz@is.elta.co.il>

	* pop.c (socket_connection): Move the code to resolve the POP
	host right before trying to connect with it.

2002-05-05  Eli Zaretskii  <eliz@is.elta.co.il>

	* tcp.c: Delete file since the TCP emulation is no longer in use on any
	platform.

2002-04-28  Colin Walters  <walters@verbum.org>

	* Makefile.in (${archlibdir}): Don't conditionalize on
	HAVE_SHARED_GAME_DIR.  Instead, test at installation time whether
	or not we have access to the specified game user.

	* update-game-score.c (SCORE_FILE_PREFIX): Delete.
	(main): New argument -d, for specifying directory.
	(usage): Document.
	(get_user_id): Compute.
	(get_home_dir): Deleted.
	(get_prefix): New function, taken from main.
	(main): Check whether or not we are running setuid.  Move prefix
	computation to get_prefix.  Don't call getpwent; we don't need to
	any more.  Instead, move it to get_user_id().

2002-04-24  Pavel Janík  <Pavel@Janik.cz>

	* ebrowse.c (skip_initializer): Return void.

2002-04-23  Colin Walters  <walters@verbum.org>

	* update-game-score.c (read_score) [HAVE_GETDELIM]: Trim trailing
	space.

2002-04-22  Francesco Potortì  <pot@gnu.org>

	* etags.c (last_node): Make it a global variable.
	(process_file): Print the tags from the nodes as soon as
	possible, and delete the nodes.  This brings down the memory
	occupancy as etags to almost the same level as when the #line
	directives were not parsed.
	(free_fdesc): New function.
	(find_entries): Use it.
	(invalidate_nodes): In etags mode, do not just mark the nodes as
	invalid, do delete them.

2002-04-21  Gerd Moellmann  <gerd@gnu.org>

	* ebrowse.c (add_declarator): Test *CLS instead of CLS.

2002-04-16  Eli Zaretskii  <eliz@is.elta.co.il>

	* update-game-score.c: Move config.h before the other headers, to
	avoid compiler warnings.

2002-04-16  Francesco Potortì  <pot@gnu.org>

	* etags.c (find_entries): Bug fix in list management.

2002-04-15  Francesco Potortì  <pot@gnu.org>

	* etags.c (get_language_from_filename): Add one argument.
	(strcaseeq): New function.
	(get_language_from_filename): Use it to do a case insensitive
	comparison if called with appropriate args.
	(find_entries): Try with case insensitive match.
	(process_file): Bug fixed.

2002-04-13  Francesco Potortì  <pot@gnu.org>

	* etags.c (find_entries): Delete tags previously obtained from
	file xxx.c's #line directives when parsing file xxx.y.  This is
	generally done for automatically generated files containing
	#line directives.  This handles the case when xxx.y is tagged
	before xxx.c, and the entries of xxx.c pointing to xxx.y should
	be discarded.
	(language): Add the metasource member.  Initializers changed.
	(invalidate_nodes): New function.
	(readline): Discard lines after having found a #line
	directive pointing to an already tagged file.  This handles the
	case when xxx.y is tagged before xxx.c, and the entries of
	xxx.c pointing to xxx.y should be discarded.
	(fdesc): New structure for keeping track of input files.
	(fdesc): Remove `file' member (a string) and use instead a pointer
	to a file description structure.
	(curfile, curfiledir, curtagfname, curlang, nocharno)
	(forced_lang): Global variables removed in favor of fdhead and
	curfdp, pointers to file description structures.
	(longopts, main, print_help): Use the CTAGS conditional to include
	or exclude options that work on etags or ctags only.
	(process_file, find_entries, pfnote, add_node, put_entries)
	(readline): Use fdhead and curfdp.
	(process_file, find_entries): Do not take an arg string, all
	callers changed.

	* etags.c (longopts, print_help, main): Test CTAGS to disallow
	options that are not right for either etags or ctags.

	* etags.c (number_len, total_size_of_entries): Define them also
	in CTAGS mode, because gcc does not compile all refs away.

2002-04-14  Colin Walters  <walters@debian.org>

	* update-game-score.c (lock_file): If the lock file is older than
	an hour, delete it.  Reset attempts to zero if we have to break
	the lock.

2002-04-14  Andreas Schwab  <schwab@suse.de>

	* update-game-score.c (read_score): Fix type of second parameter
	of getdelim to be of type size_t instead of int.  Use 0 instead of
	ESUCCES.

2002-04-10  Colin Walters  <walters@verbum.org>

	* update-game-score.c (toplevel): Include stdarg.h.
	(MAX_DATA_LEN, MAX_SCORES): New.
	(SCORE_FILE_PREFIX): If HAVE_SHARED_GAME_DIR is not defined,
	default to ~/.emacs.d/games.
	(get_user_id): Don't zero uid in the case where we can't get the
	username.
	(lose): New function.
	(main): Actually use `max', and default it to MAX_SCORES.
	Correctly handle new default for SCORE_FILE_PREFIX.  Use `lose'
	function.
	(read_score): Handle the case of reading unamelen characters, then
	finishing.  Use mktemp if mkstemp isn't available.
	(lock_file, unlock_file): Delete unused versions.
	(lock_file): Always sleep, even if we unlinked the lock file.

	* Makefile.in (gamedir, gameuser): New variables.
	(toplevel, UTILITIES): Add update-game-score.
	(${archlibdir}): Handle HAVE_SHARED_GAME_DIR.

2002-04-07  Colin Walters  <walters@verbum.org>

	* update-game-score.c (SCORE_FILE_PREFIX): Don't hardcode.
	(get_user_id): Take struct passwd as an argument.
	(get_home_dir): New function.
	(main): Read in user information here.  Discover home directory if
	necessary.
	(read_score): Trim newline only in `getline' case.

2002-04-05  Colin Walters  <walters@debian.org>

	* update-game-score.c (toplevel): Include pwd.h.
	(struct score_entry): Add username field.
	(push_score): Use it.
	(get_user_id): New function.
	(main): Don't malloc excessively.
	(main): Use username field.
	(read_score): Read it.
	(push_score): Handle it.
	(write_scores): Write it.
	(read_score): Handle arbitrary length data.

2002-03-30  Eli Zaretskii  <eliz@is.elta.co.il>

	* ebrowse.c (add_declarator): Fix the first call to add_member_defn.

2002-03-29  Gerd Moellmann  <gerd@gnu.org>

	* ebrowse.c (add_declarator, skip_initializer): New functions.
	(declaration): Use them.

2002-03-28  Jason Rumney  <jasonr@gnu.org>

	* makefile.w32-in (lisp): Move backquote.elc into emacs-lisp.

2002-03-27  Colin Walters  <walters@debian.org>

	* update-game-score.c: New file.

2002-03-22  Paul Eggert  <eggert@twinsun.com>

	* etags.c (main): Use `sort -o TAGFILE TAGFILE' instead of
	`sort TAGFILE -o TAGFILE', as POSIX 1003.1-2001 disallows
	the latter usage.

2002-03-12  Francesco Potortì  <pot@gnu.org>

	* etags.c (Python_functions): Skip spaces at beginning of lines.
	(Python_functions, PHP_functions): Name tags, for ctags' sake.
	(TeX_commands): Name tags.  Correction of old disabled code.

	* etags.c (curfiledir, curtagfname): New global variables.
	(process_file): Initialise them.
	(readline): Canonicalize the name found in #line directive.

2002-03-06  Jason Rumney  <jasonr@gnu.org>

	* etags.c (put_entries): Use #if !CTAGS, to fix link error on
	compilers that don't optimize out dead code.

2002-03-05  Francesco Potortì  <pot@gnu.org>

	* etags.c: Honour #line directives.
	(no_line_directive): New global var; set it for old behavior.
	(main): Remove some #ifdef in the getopt switch.
	(add_node, put_entries): Code added to merge different chunks of
	nodes referring to the same file.  Currently the tags are just
	appended, without any check for duplicates.
	(Perl_functions): Do not special case ctags.
	(readline): Identify #line directives and do the right thing.
	(nocharno, invalidcharno): New global vars.
	(process_file): Reset nocharno.
	(readline): Set nocharno.
	(pfnote): Read nocharno and maybe put invalidcharno in node.
	(total_size_of_entries, put_entries): Use invalidcharno.

	* etags.c: Keep the whole tag table in memory, even in etags mode.
	(main): Call put_entries here even in CTAGS mode.
	(main, process_file): Check the return values of fclose and pclose.
	(process_file): Do not call put_entries after parsing each file.
	(process_file): Canonicalise file names even for ctags.
	(process_file): Set curfile here...
	(find_entries): ... not here any more.
	(add_node): In etags mode, build a linked list of entries (on
	right pointer) for each file, and link the first entry of each
	file on left nodes.
	(put_entries): Print here the name of the file.
	(put_entries): Print the entries starting from the first file.
	(number_len, total_size_of_entries): Define these only in etags
	mode, make the second work only on the right nodes.

	* etags.c: Make all global variables static.

2002-02-25  Juanma Barranquero  <lektu@terra.es>

	* makefile.w32-in (lisp): Add missing backslash.

2002-02-24  Jason Rumney  <jasonr@gnu.org>

	* makefile.w32-in (WINNT_SUPPORT, MOUSE_SUPPORT, lisp): Revert to
	using .elc files.
	(lisp): Sync with list in src/Makefile.in
	(VMS_SUPPORT, MSDOS_SUPPORT): Define, so DOC files can be shared.

2002-02-10  Paul Eggert  <eggert@twinsun.com>

	* rcs-checkin: Use `sort -k 2', not `sort +1', as POSIX 1003.1-2001
	disallows the old syntax.

2002-02-03  Paul Eggert  <eggert@twinsun.com>

	* rcs2log (Copyright): Update to 2002.
	(AWK, TMPDIR): Work around portability problem in broken shells that
	don't understand `: ${VAR=val}'.
	(SORT_K_OPTIONS): New var, for hosts that conform to POSIX 1003.1-2001.
	Prefer the new -k option to the traditional +M -N option.

2002-01-01  Pavel Janík  <Pavel@Janik.cz>

	* b2m.c (main): Parenthesize assignment when used as truth value
	to prevent gcc warnings.

	* fakemail.c: Include <config.h>.

2001-12-29  Pavel Janík  <Pavel@Janik.cz>

	* cvtmail.c, emacsclient.c, emacsserver.c, pop.c, sorted-doc.c,
	* yow.c: Include <config.h>.

2001-12-21  Francesco Potortì  <pot@gnu.org>

	* etags.c (Perl_functions): Tag packages and use them in sub tags.
	(get_tag): Return a pointer to the tag that is found.

	* etags.c (LOOKING_AT): Use !intoken instead of iswhite.
	(F_takeprec): Renamed from takeprec.  All callers changed.
	(F_getit): Renamed from getit.  All callers changed.
	(nocase_tail): Renamed from tail.  All callers changed.
	(Ada_getit): Renamed from adagetit.  All callers changed.
	(L_getit): Simplify by using get_tag.
	(Perl_functions, Postscript_functions, erlang_attribute): Use the
	modified LOOKING_AT.
	(notinname): Removed '[' and added ')' to the recognised chars.
	(LOOKING_AT, get_tag, PHP_functions): Use notinname.
	(Ada_getit, Ada_funcs, Python_functions, Scheme_functions):
	Clarified, using strneq or notinname.
	(L_isdef, L_isquote): Removed.
	(Lisp_functions, L_getit): Clarified.

	* etags.c (P_): Renamed to __P for consistency with config.h.
	[HAVE_CONFIG_H]: Let config.h deal with __P.
	[__STDC__] [!HAVE_CONFIG_H]: Define PTR as in config.h.
	[!__STDC__] [!HAVE_CONFIG_H]: Do not undefine static, because
	gperf code needs it.
	[HAVE_CONFIG_H] [!PTR]: Define PTR (for use with XEmacs).
	[HAVE_CONFIG_H] [!__P]: Define __P (for use with XEmacs).
	(xmalloc, xrealloc): Use PTR instead of long *.
	(bool): Make it a define, not a typedef, for C++ compilers.
	(pattern): Members renamed to avoid name clash in some C++ compilers.
	(get_language_from_langname): Use const argument.

2001-12-22  Pavel Janík  <Pavel@Janik.cz>

	* makefile.nt, makefile.w32-in: Remove mocklisp files.

2001-12-19  Pavel Janík  <Pavel@Janik.cz>

	* emacsserver.c: Conditionally include config.h.

	* fakemail.c: Likewise.

	* emacsclient.c: Include "config.h", not <../src/config.h>.
	(main): Parenthesize assignment when used as truth value to
	prevent gcc warnings.

	* ebrowse.c: Include stdlib.h and string.h conditionally.

2001-12-18  Eli Zaretskii  <eliz@is.elta.co.il>

	* yow.c (main): Use time_t, not long, to avoid a compiler warning.

2001-12-18  Pavel Janík  <Pavel@Janik.cz>

	* test-distrib.c: Fix previous change.

2001-12-18  Dave Love  <fx@gnu.org>

	* test-distrib.c: Conditionally include fcntl.h.

	* fakemail.c: Include "config.h", not <../src/config.h>.
	(_XOPEN_SOURCE): Define as 500.

	* emacsserver.c: Include "config.h", not <../src/config.h>.

	* cvtmail.c: Include config.h, stdlib.h.
	(xmalloc, xrealloc, skip_to_lf sysfail): Prototype.

	* yow.c: Conditionally include various headers.  Use "epaths.h",
	not <../src/epaths.h>.
	(malloc, realloc) [!HAVE_STDLIB_H]: Prototype.

2001-12-12  Francesco Potortì  <pot@gnu.org>

	* etags.c (PHP_functions): New function for parsing PHP.
	(LOOKING_AT): New macro.
	(Perl_functions, Python_functions, PHP_functions)
	(Scheme_functions, Texinfo_nodes): Use it.
	(Perl_functions): Use strneq.
	(prolog_pred): Renamed to prolog_pr.
	(prolog_pr): Recognise Prolog rules in addition to predicates.
	[ETAGS_REGEXPS] [!HAVE_CONFIG_H] [__CYGWIN__]: Prevent
	unmodified compile, as Cygwin's regex.h is incompatible with us.
	[!HAVE_CONFIG_H] [!__STDC__]: #define const as the empty string.

2001-12-11  Richard M. Stallman  <rms@gnu.org>

	* Makefile.in (clean): Don't delete ../etc/DOC*.

2001-12-11  Pavel Janík  <Pavel@Janik.cz>

	* COPYING: Moved back.

2001-11-30  Andrew Innes  <andrewi@gnu.org>

	* makefile.w32-in (FACE_SUPPORT):
	(MOUSE_SUPPORT):
	(FLOAT_SUPPORT):
	(WINNT_SUPPORT):
	(lisp): Reference .el files instead of .elc files, to simplify
	bootstrapping.
	($(DOC)): Change dependency to just `make-docfile'.

2001-11-29  Pavel Janík  <Pavel@Janik.cz>

	* COPYING: Removed.

2001-11-28  Paul Eggert  <eggert@twinsun.com>

	* rcs2log (Copyright): Add '(C)' as per coding guidelines.

	The following changes are derived from suggestions by Bob Chapman
	<rechapman@compuserve.com>.

	* rcs2log (printlogline): Also allow tab and newline to separate
	'(function):' from the rest of a comment.
	(reformat the sorted log entries): Require date and author to
	match the clumpname.

2001-11-16  Gerd Moellmann  <gerd@gnu.org>

	* ebrowse.c (matching_regexp): Escape '\\'.

2001-11-15  Pavel Janík  <Pavel@Janik.cz>

	* Makefile.in: Add support for --program-prefix, --program-suffix
	and --program-transform-name options.

2001-11-03  Richard M. Stallman  <rms@gnu.org>

	* cvtmail.c (xrealloc): Always pass two args to `fatal'.

	* movemail.c (popmail): Always pass two args to `error'.

2001-10-24  Ken Raeburn  <raeburn@gnu.org>

	* Makefile.in (HESIODLIB) [HAVE_LIBHESIOD]: Set to include
	-lhesiod and maybe -lresolv.
	(CRYPTOLIB) [HAVE_LIBK5CRYPTO]: Use -lk5crypto for Kerberos
	support if it's available.

2001-10-21  Miles Bader  <miles@gnu.org>

	* make-docfile.c (struct rcsoc_state): New type.
	(read_c_string_or_comment): Add SAW_USAGE
	parameter, and implement scanning for a `usage:' keyword.
	Use a variable of type `rcsoc_state' to hold most of our state.
	(put_char): Add STATE parameter, and remove all other parameters
	except CH.  Use STATE to get access to all needed state.
	(scan_keyword_or_put_char): New function.
	(scan_c_file): Pass SAW_USAGE argument to read_c_string_or_comment.
	Don't output a usage-string if there was one in the doc-string.

2001-10-20  Gerd Moellmann  <gerd@gnu.org>

	* (Version 21.1 released.)

2001-10-19  Pavel Janík  <Pavel@Janik.cz>

	* b2m.c: Properly spell the name of Emacs.

2001-10-17  Miles Bader  <miles@gnu.org>

	* make-docfile.c (put_char): New function.
	(read_c_string_or_comment): Strip trailing spaces and newlines.

2001-10-16  Miles Bader  <miles@gnu.org>

	* make-docfile.c (scan_c_file): Handle `new style' doc strings in
	comments [with `doc:' keyword prefix].

2001-10-15  Gerd Moellmann  <gerd@gnu.org>

	* make-docfile.c (read_c_string_or_comment): Don't drop a '*'
	in a C doc comment.

2001-10-13  Gerd Moellmann  <gerd@gnu.org>

	* make-docfile.c (read_c_string_or_comment): Renamed from
	read_c_string.  Add parameter COMMENT.  Read C-style comments.
	(scan_c_file): Handle doc strings in C comments.

2001-10-12  Andrew Innes  <andrewi@gnu.org>

	* makefile.nt (ALL): Do not include fakemail.

	* makefile.w32-in (install): Do not copy fakemail.

2001-10-10  Jason Rumney  <jasonr@gnu.org>

	* makefile.w32-in (ALL): Do not include fakemail.

	* makefile.nt (install): Ditto.

2001-10-09  Gerd Moellmann  <gerd@gnu.org>

	* emacsserver.c (main): Cast geteuid in sprintf to int.

	* emacsclient.c (main): Cast isdigit argument to unsigned char.

2001-10-07  Pavel Janík  <Pavel@Janik.cz>

	* profile.c: Include config.h, not ../src/config.h.
	Include systime.h, not ../src/systime.h.

2001-10-05  Gerd Moellmann  <gerd@gnu.org>

	* Branch for 21.1.

2001-10-01  Alexander Zhuckov  <zuav@int.spb.ru>

	* ebrowse.c (struct alias): Add two new struct members: NAMESP and
	ALIASEE to help work with namespace aliases.
	(struct sym): Remove struct member NAMESP_ALIASES.
	(namespace_alias_table): New variable.
	(make_namespace): Add parameter CONTEXT.
	(check_namespace): New function.
	(find_namespace): Add parameter CONTEXT.
	(check_namespace_alias): New function.
	(register_namespace_alias): Change type of parameter OLD_NAME.
	Search for already defined alias in NAMESPACE_ALIAS_TABLE.
	(check_namespace): New function.
	(enter_namespace): Call find_namespace with CONTEXT parameter.
	(match_qualified_namespace_alias): New function.
	(parse_qualified_ident_or_type): Fix typo in comment.
	While parsing qualified ident or type update namespace context and
	restore it on exit.
	(parse_qualified_param_ident_or_type): Fix typo in comment.
	(globals): Change handling of namespace aliases.
	(version): Add year 2001.

2001-09-15  Eli Zaretskii  <eliz@is.elta.co.il>

	* etags.c (analyse_regex): If regex_arg is NULL, return
	immediately after a call to free_patterns.

2001-09-05  Paul Eggert  <eggert@twinsun.com>

	* rcs2log (Help, mainline code): Add new option -L FILE.
	(Copyright): Update year.
	(LANG, LANGUAGE, LC_ALL, LC_COLLATE, LC_CTYPE, LC_MESSAGES)
	(LC_NUMERIC, LC_TIME): New shell vars, to make sure we live in the
	C locale.
	(mainline code): Handle nonstandard -u option differently, by
	transforming it to standard form.  Check for "Working file: ", not
	"Working file:".  Allow file names with spaces.
	(SOH, rlogfile): New shell vars.
	(rlogout): Remove.  Its old functionality is mostly migrated to
	rlogfile.

	Append ';;' to the last arm of every case statement, for
	portability to ancient broken BSD shells.

	(logins): Fix bug; was not being computed at all, lowering performance.
	(pository): New var.  This fixes some bugs where repositories are
	remote, or have trailing slashes.
	(authors): $llogout is never an empty shell var, so don't worry
	about that possibility.
	(printlogline, mainline code): Fix bug with SOH's being put into
	the output.

2001-09-01  Eli Zaretskii  <eliz@is.elta.co.il>

	* ebrowse.c (SEEK_END): #define if not defined by system headers.
	Suggested by Dave Love <d.love@dl.ac.uk>.

2001-08-29  Eli Zaretskii  <eliz@is.elta.co.il>

	* makefile.nt (lisp): Synchronize with src/Makefile.in.
	* makefile.w32-in (lisp): Ditto.

2001-07-25  Juanma Barranquero  <lektu@terra.es>

	* grep-changelog (parse_changelog): Remove unused local variable.

	* grep-changelog (main): Add new option --reverse.
	(print_log): Use it.
	(parse_changelog): Use it.

2001-07-20  Gerd Moellmann  <gerd@gnu.org>

	* grep-changelog: Remove RCS Id keyword.

2001-07-20  Juanma Barranquero  <lektu@terra.es>

	* grep-changelog (parse_changelog): Add tests for defined values
	to quiet warning from Perl 5.005 or above.
	(entry_match_p, header_match_p): Fix handling of null or empty
	argument to prevent duplicate headers.

	* grep-changelog (main, parse_changelog): Make "use strict"-clean.

2001-07-17  Jan Nieuwenhuizen  <janneke@gnu.org>

	* emacsclient.c (print_help_and_exit): Fix help message for
	+LINE:COLUMN option.

2000-07-17  Han-Wen Nienhuys  <hanwen@cs.uu.nl>

	* emacsclient.c (main): Add support for +LINE:COLUMN command line
	argument.

2001-07-16  Gerd Moellmann  <gerd@gnu.org>

	* ebrowse.c (main): Check that the output file exists and
	is non-empty if invoked with `--append'.

2001-05-14  Francesco Potortì  <pot@gnu.org>

	* etags.c (add_regex): Reset the whole newly allocated pattern
	buffer instead of the individual members.  It's safer and works
	with XEmacs.

	* etags.1: Markups corrected.

2001-05-08  Gerd Moellmann  <gerd@gnu.org>

	* ebrowse.c (enter_namespace): Fix reallocation of namespace_stack.

2001-05-03  Gerd Moellmann  <gerd@gnu.org>

	* ebrowse.c (globals): Fix handling of namespace aliases.

2001-04-27  Eli Zaretskii  <eliz@is.elta.co.il>

	* etags.c (print_help): Enclose the regexp in the help text
	example in quotes.

2001-04-05  Dave Love  <fx@gnu.org>

	* emacsclient.c (fail): Don't return a value.
	(main): Cast uid values for sprintf.

2001-04-03  Gerd Moellmann  <gerd@gnu.org>

	* emacsclient.c (fail, main): Don't use implicit int return type.

	* b2m.c (main): Always return a value.

2001-03-02  Gerd Moellmann  <gerd@gnu.org>

	* ebrowse.c (parse_qualified_param_ident_or_type): Return a
	freshly allocated object in *LAST_ID.
	(read_line): Accept \r\n line endings.

2001-02-24  Andrew Innes  <andrewi@gnu.org>

	* makefile.w32-in: Fix copyright notice.

2001-02-23  Francesco Potortì  <pot@gnu.org>

	* etags.c (enum sym_type): New label st_C_template.
	(gperf input): Use it for switching to C++ from C.
	(consider_token): Do it.
	(C_entries): Initialise typdefcblev to quiet compilers.
	[!HAVE_CONFIG_H] [!__STDC__]: #define static as nothing.

2001-02-22  Andrew Innes  <andrewi@gnu.org>

	* makefile.nt ($(BLD)\movemail.obj): Remove reference to
	VMS header files.
	($(BLD)\profile.obj): Ditto.

	* makefile.w32-in ($(BLD)/movemail.$(O)): Remove reference to
	VMS header files.
	($(BLD)/profile.$(O)): Ditto.

2001-02-05  Andrew Innes  <andrewi@gnu.org>

	* makefile.w32-in ($(DOC)): Use $(THISDIR) instead of . in
	invocation of make-docfile, to work with Windows 2000.

2001-01-31  Dave Love  <fx@gnu.org>

	* etags.c (in_word_set): Use `static' in definition (for pcc).

2001-01-31  Francesco Potortì  <pot@gnu.org>

	* etags.c [NDEBUG]: #undef assert and #define it as ((void)0), for
	the sake of some buggy assert.h (e.g. in MinGW and sunos4 pcc).
	(C_entries): Tag token renamed to still_in_token because sunos4
	pcc wants to expand it as the token() macro even though it has no
	arguments.

2001-01-30  Andrew Innes  <andrewi@gnu.org>

	* etags.c (assert) [__MINGW32__]: Redefine assert to work around a
	bug in the Mingw32 assert.h header file.

2001-01-30  Francesco Potortì  <pot@gnu.org>

	* etags.c [WIN32-NATIVE]: #undef MSDOS, #undef WINDOWSNT and
	#define it for the sake of XEmacs.
	[WINDOWSNT]: #undef HAVE_NTGUI even if built without
	HAVE_CONFIG_H.  This change only affects a standalone etags.
	[WINDOWSNT]: #undef DOS_NT and #define it even if built with
	HAVE_CONFIG_H.  This change does nothing in Emacs, as DOS_NT is
	always defined when HAVE_CONFIG_H and WINDOWS are both defined.
	[!HAVE_UNISTD_H]: Use defined(WINDOWSNT) instead of the bare
	WINDOWSNT, as this is the correct way to use it.

2001-01-28  Francesco Potortì  <pot@gnu.org>

	* etags.c: Be capable to parse nested struct-like structures.
	(structdef, structtag): Struct state machine revisited.
	(struct tok): Revisited.
	(cstack, nestlev, instruct): New struct and macros.
	(pushclass_above, popclass_above, write_classname): New functions
	for dealing with nested class names.
	(consider_token, make_C_tag, C_entries): Many changes for dealing
	with arbitrarily nested structures.
	(etags_getcwd): #if MSDOS, not #ifdef MSDOS!
	(C_entries): Consider templates in C++.
	(sym_type): New constant st_C_class for detecting "class" also in
	C mode.
	(C_AUTO): New macro for automatic detection of C++.
	(consider_token): Automatic set C++ mode.
	(C_entries): New security check for yacc.
	(print_language_names, print_help): Mention the autodetect
	feature, do not show help for the -C option, now mostly useless.
	(C_entries): Tag C++ forward declarations if --declarations.
	(C_entries): Don't be fooled by things like XDEFUN.
	(consider_token): Discard asm pseudo function.

2001-01-27  Eli Zaretskii  <eliz@is.elta.co.il>

	* etags.c: Add a coding: tag.

2001-01-26  Gerd Moellmann  <gerd@gnu.org>

	* ebrowse.c (matching_regexp_buffer, matching_regexp_end_buf):
	New variables.
	(matching_regexp): Use them instead of static variables in
	function scope.

2001-01-25  Francesco Potortì  <pot@gnu.org>

	* etags.c (struct tok): Renamed from struct token.
	(token): Renamed from tok.
	(structtype): Make it a local variable.
	[DEBUG]: Use assert.
	(xrnew): Change the synopsis.
	(typedefs_or_cplusplus): Renamed from typedefs_and_cplusplus.
	(grow_linebuffer): Don't call xrnew when not needed.
	(token): Buffer renamed to line.
	(C_entries): Three calls to inibuffer moved here from main.
	(C_entries): Remove all references to var methodlen, delete it.
	(linebuffer_setlen): Was grow_buffer, now also sets len.
	(consider_token, C_entries, Pascal_functions): Use it.
	(C_entries): Preventing problems relative to extern "C".
	(C_entries): Can tag more than one variable or func separated by
	comma when --declarations is used.
	(C_entries): More accurate tagging of members and declarations.
	(yacc_rules): Was global, made local to C_entries.
	(next_token_is_func): Removed.
	(fvdef): New constants fdefunkey, fdefunname.
	(consider_token, C_entries): Use them.
	(C_entries): Build proper lisp names for Emacs DEFUNs.

2001-01-22  Gerd Moellmann  <gerd@gnu.org>

	* ebrowse.c (xfree): New function.
	(member, declaration, globals): Use xmalloc instead of alloca.

2001-01-15  Francesco Potortì  <pot@gnu.org>

	* etags.c (print_language_names): Print filenames in addition to
	suffixes.

2001-01-14  Francesco Potortì  <pot@gnu.org>

	* etags.c (get_language_from_langname): Renamed from
	get_language_from_name.
	(get_language_from_filename): Renamed from get_language_from_suffix.
	Now first looks for the complete file name.
	(language): New member char **filenames.
	(Makefile_filenames): List of possible filenames for makefiles.
	(lang_names): Add a NULL member for every entry, added an entry
	for makefiles.
	(Makefile_targets): New function.
	(Texinfo_nodes): Renamed from Texinfo_fuctions and made
	it conformant to the style of the rest of the code.

2001-01-13  Gerd Moellmann  <gerd@gnu.org>

	* make-docfile.c (write_c_args): Print newlines as spaces.

2001-01-06  Andrew Innes  <andrewi@gnu.org>

	* makefile.w32-in (clean): Delete $(COMPILER_TEMP_FILES) instead
	of *.pdb.

2001-01-03  Paul Eggert  <eggert@twinsun.com>

	* rcs2log: Avoid security hole allowing attacker to
	cause user of rcs2log to overwrite arbitrary files, fixing
	a bug reported by Morten Welinder.

	Don't put "exit 1" at the end of the exit trap; it's
	ineffective in POSIX shells.

2001-01-02  Gerd Moellmann  <gerd@gnu.org>

	* ebrowse.c (yyerror): Change to take two arguments.
	Add prototype.  Change callers.

2001-01-02  Eli Zaretskii  <eliz@is.elta.co.il>

	* ebrowse.c (enter_namespace, main): Cast variables to shut up
	compiler warnings.
	(yyerror): Change parameter declarations to be of type long, so
	that they can take pointers on 64-bit platforms.

	* emacsclient.c (main): Remove unused local variable statbfr.
	(main) <homedir>: Make its declaration conditional on
	SERVER_HOME_DIR, to avoid compiler warnings.

	* emacsserver.c (main) <homedir>: Make its declaration conditional
	on SERVER_HOME_DIR, to avoid compiler warnings.

	* fakemail.c (readline): Cast buffer to "long *" to pacify
	over-zealous compilers.

2000-12-16  Eli Zaretskii  <eliz@is.elta.co.il>

	* etags.c (canonicalize_filename) [DOS_NT]: Fix last change.

2000-12-15  Gerd Moellmann  <gerd@gnu.org>

	* ebrowse.c (operator_name): Cast argument of isalpha to
	unsigned char.

	* etags.c (ISALNUM, ISALPHA, ISDIGIT, ISLOWER): New macros.
	Use them throughout instead of ctype functions/macros.
	(lowcase): Cast to unsigned char.
	(UPCASE): New macro.
	(canonicalize_filename): Use UPCASE instead toupper.

	* fakemail.c (get_keyword): Make sure that isspace and
	similar aren't called with a negative argument.

2000-12-13  Dave Love  <fx@gnu.org>

	* ebrowse.c (ensure_scope_buffer_room): Fix xrealloc call.

2000-12-06  Andrew Innes  <andrewi@gnu.org>

	* makefile.w32-in (LOCAL_FLAGS): Remove -DVERSION flag, since we
	don't know the real version, and I can't seem to get the quoting
	right in all circumstances.

	* ebrowse.c (VERSION): Provide default definition, like etags.c
	does, because Windows build can't snarf this from version.el.

2000-11-30  Andrew Innes  <andrewi@gnu.org>

	* makefile.w32-in ($(BLD)/ebrowse.exe): Use tabs not spaces.
	(install): Ditto.

2000-11-23  Jason Rumney  <jasonr@gnu.org>

	* makefile.w32-in: Add targets for ebrowse.exe.
	(LOCAL_FLAGS): Add -DVERSION flag.

2000-09-25  Dave Love  <fx@gnu.org>

	* sorted-doc.c: Include config.h.
	[!HAVE_STDLIB_H]: Declare malloc.

2000-09-14  Andrew Innes  <andrewi@gnu.org>

	* makefile.w32-in: Revert to Unix line endings.

2000-09-04  Dave Love  <fx@gnu.org>

	* movemail.c (index, rindex): Prototype conditionally.

2000-09-03  Andrew Innes  <andrewi@gnu.org>

	* makefile.w32-in: Change to DOS line endings.

2000-09-01  Eli Zaretskii  <eliz@is.elta.co.il>

	* movemail.c (toplevel): Remove redundant fcntl.h.
	[!F_OK]: Provide default definitions only after including both
	fcntl.h and unistd.h.

2000-08-29  Dave Love  <fx@gnu.org>

	* movemail.c: Revert previous change.

2000-08-29  Eli Zaretskii  <eliz@is.elta.co.il>

	* Makefile.in (profile, make-docfile, hexl): Depend on config.h.

2000-08-28  Dave Love  <fx@gnu.org>

	* movemail.c (toplevel) [HAVE_STRING_H]: Include string.h.
	(toplevel) [HAVE_STRINGS_H]: Include strings.h.

2000-08-22  Andrew Innes  <andrewi@gnu.org>

	* ntlib.h (WIN32): Remove unnecessary definition.
	(sleep): Make argument unsigned long.
	(_WINSOCK_H): Undefine so normal winsock definitions can be used.

	* ntlib.c (sleep): Make argument unsigned long.

	* movemail.c (main) [WINDOWSNT]: Force binary mode for fileio.

	* makefile.w32-in: New file.

2000-08-20  Eli Zaretskii  <eliz@is.elta.co.il>

	* etags.c (canonicalize_filename) [DOS_NT]: Upcase the first
	letter only if it is a drive letter.

2000-07-14  Gerd Moellmann  <gerd@gnu.org>

	* ebrowse.c (xrealloc, xmalloc): Renamed from yrealloc and ymalloc.

	* etags.c (xmalloc, xrealloc): Make externally visible, for use
	by alloca.o.

	* Makefile.in (alloca.o): Add -Demacs so that alloca will use xmalloc.

2000-07-10  Gerd Moellmann  <gerd@gnu.org>

	* ebrowse.c (yylex): Accept string literals with newlines in them.
	(process_pp_line): Handle case of string literal with newline
	in it in replacement text, which counts as continuing the
	replacement text in GNU C.

2000-07-02  Gerd Moellmann  <gerd@gnu.org>

	* ebrowse.c (token_string): Add missing tokens.
	(parm_list): Handle case of qualified pointers.

2000-06-23  Dave Love  <fx@gnu.org>

	* ebrowse.c: Move config.h before other includes (which may use
	feature tests).

2000-06-14  Jim Meyering  <meyering@lucent.com>

	* grep-changelog: Fix typos in comments.  Remove trailing blanks.

2000-06-11  Jason Rumney  <jasonr@gnu.org>

	* makefile.nt: Add targets for ebrowse.

	* ebrowse.c [WINDOWS_NT]: Use stricmp instead of strcasecmp to
	compare filenames.

2000-06-06  Gerd Moellmann  <gerd@gnu.org>

	* ebrowse.c (ymalloc): Renamed from xmalloc.
	(yrealloc): Renamed from xrealloc.

2000-05-21  Dave Love  <fx@gnu.org>

	* movemail.c: Include config.h, not ../src/config.h.
	(Errmsg): Bump length.

	* pop.c (ERROR_MAX): Increase to 160.

2000-05-04  Gerd Moellmann  <gerd@gnu.org>

	* ebrowse.c (DEFAULT_OUTFILE): Set to `BROWSE'.

2000-05-02  Eli Zaretskii  <eliz@is.elta.co.il>

	* ebrowse.c (PATH_LIST_SEPARATOR) [__MSDOS__ || WINDOWSNT]:
	Define to semi-colon.
	(FILENAME_EQ): New macro, for comparing file names.
	(add_member_decl, add_global_decl, add_member_defn): Use FILENAME_EQ.
	(process_file): Don't assume that fread always reads as many bytes
	as it was told to (DOS-style CR-LF text files fail this logic).
	(open_file): Allocate enough space for path->path plus the file
	name and the slash.

2000-04-19  Dave Love  <fx@gnu.org>

	* etags.c (Texinfo_functions): New function.
	(lang_names): Install it.
	(Texinfo_suffixes): New variable.

2000-04-19  Gerd Moellmann  <gerd@gnu.org>

	* ebrowse.c (xmalloc, xrealloc): Rewritten.
	(declaration): Remove parameter IS_EXTERN.
	(class_definition): Remove unused variable.

2000-04-09  Gerd Moellmann  <gerd@gnu.org>

	* Makefile.in (INSTALLABLES): Add ebrowse.
	(ebrowse): New target.

	* ebrowse.c: New file.

2000-03-29  Andreas Schwab  <schwab@suse.de>

	* make-docfile.c (scan_lisp_file): Also look for `defsubst'.

2000-03-02  Gerd Moellmann  <gerd@gnu.org>

	* etags.c (lisp_suffixes): Add `LSP'.

2000-02-10  Francesco Potortì  <pot@gnu.org>

	* etags.c (iswhite): Redefine not to consider '\0' as white
	space, and use it throughout in place of isspace, thus preventing a
	potential signed char to int conversion problem.
	(MSDOS): #undefine before redefining.

2000-02-04  Francesco Potortì  <pot@gnu.org>

	* etags.c (many functions): Add prototypes.

2000-02-10  Dave Love  <fx@gnu.org>

	* etags.c (pfnote, new_pfnote, C_entries, prolog_pred)
	(erlang_func): Add `static' to definitions to keep pcc happy.

2000-01-31  Francesco Potortì  <pot@gnu.org>

	* etags.c [MSDOS]: Set MSDOS to 1 if #defined, 0 otherwise.
	(get_compressor_from_suffix, process_file): Use MSDOS in if clause.
	(etags_strchr, etags_strrchr): Use const char * and int as arguments.
	(getenv, getcwd): Only declare them if necessary.
	(EMACS_NAME): New constant macro.
	(print_version): Use it.
	(P_) [__STDC__]: Macro for defining function prototypes.

2000-01-18  Fabrice Popineau  <Fabrice.Popineau@supelec.fr>

	* etags.c [WINDOWSNT]: #include <direct.h>

2000-01-18  Martin Buchholz  <martin@xemacs.org>

	* etags.c (all functions): Made them static.
	(all functions): Write prototypes.

2000-01-29  Richard M. Stallman  <rms@caffeine.ai.mit.edu>

	* movemail.c (main): Improve error message if can't create lock file.

2000-01-28  Eric Hanchrow  <offby1@blarg.net>

	* emacsclient.c (socket_status): New function.
	(main): If $LOGNAME or $USER exist and differ from our euid, look
	for a socket based on the UID associated with the name.

2000-01-12  Han-Wen Nienhuys  <hanwen@cs.uu.nl>

	* emacsclient.c: Add option -a EDITOR and environment variable
	ALTERNATE_EDITOR.  Exec this editor if we fail to contact Emacs.

1999-12-10  Jonathan I. Kamens  <jik@kamens.brookline.ma.us>

	* movemail.c (popmail): Allow mailbox specifications of the
	form `po:username:hostname'.

1999-11-19  Francesco Potortì  <pot@gnu.org>

	* etags.c (_GNU_SOURCE): Define only if undefined.
	(get_scheme): Declaration deleted.
	(main): Error was called with an integer as second arg, instead of
	a char pointer.
	(canonicalize_filename): Bug removed.

1999-11-18  Dave Love  <d.love@dl.ac.uk>

	* etags.c (C_entries): Rename label `intoken', avoiding K&R
	lossage from name clash with macro.

1999-11-13  Gerd Moellmann  <gerd@gnu.org>

	* Makefile.in (b2m): Add dependency on GETOPTDEPS.

1999-11-03  Gerd Moellmann  <gerd@gnu.org>

	* etags.c (print_help): Change email address to send bugs to.

1999-11-01  Francesco Potortì  <pot@gnu.org>

	* etags.c: Add suffix psw for PSWrap.
	(L_getit): Generalize a "cp!=' '" into "!isspace(*cp)".
	(Postscript_functions): Add code for PSWrap.
	(Scheme_functions): Use local pointer and new get_tag function.
	(get_tag): New name for old get_scheme.
	(process_file): Do not free NULL when file does not exist.
	(typdef): ttypedefseen renamed to tkeyseen, new label ttypeseen.
	(C_entries): Modifications that make --members tag even inside
	typedefs and C nested structs (one level only).
	(consider_token): Correct a bug which prevented tagging of enum
	constants.
	(C_stab_entry): Add if, for, while, switch, return as
	st_C_ignore.  This makes it simpler to work when cblev!=0.

	* etags.c (C_entries): Tag member function declarations when
	--declarations is used.

	* etags.c (C_entries, consider_token): C++ `operator' now is
	tagged in most cases.
	As before, :: is not recognised if surrounded by spaces.

	* etags.c (relative_filename): Account for DOS file names such
	that is impossible to make one relative to another.

	* etags.c (sym_type): New st_C_extern tag.
	(gperf input): Use it for spotting external declarations.
	(print_help): Document the new behavior of --declarations.
	(fvextern): New global variable.
	(consider_token, C_entries): Use it.

	* etags.c (HAVE_GETCWD) [WINDOWSNT]: Define if undefined.
	(etags_getcwd): Remove test for WINDOWSNT.

	* etags.c (process_file) [MSDOS]: If foo.c.gz is not found, try
	foo.cgz, foo.cz, etc.

	* etags.c (declarations): New global switch.
	(longopts): Describe it.
	(print_help): Document it.
	(C_entries): Use it.
	(process_file): Don't process a file twice.

	* etags.c (Fortran_functions): No tags for "procedure".

1999-11-01  Eli Zaretskii  <eliz@is.elta.co.il>

	* etags.c (get_compressor_from_suffix): Second argument EXTPTR, if
	non-zero, returns a pointer to where the extension begins; callers
	changed.
	[MSDOS]: Support DOS file names by handling e.g. foo.cgz as if it
	were foo.c.gz.

1999-11-01  Francesco Potortì  <pot@gnu.org>

	* etags.c (sym_type, C_stab_entry): New constant st_C_operator.
	(fvdev): New constant foperator.
	(consider_token): Use it to get "operator" in C++.
	(C_entries): Extend length of operator@ function name.
	(C_entries): Use foperator when necessary.

	* etags.c (main) [!ETAGS_REGEXPS]: Do not call free_patterns.

	* etags.c (compressor): New struct for compressed files.
	(get_compressor_from_suffix): New function.
	(get_language_from_suffix): Use it.  Also, semantics changed.
	(process_file): Consider compressed files, close file.
	(find_entries): Use different call arg for get_language_from_suffix,
	don't close file.

	* etags.c (main): Call free_tree.
	(find_entries): Do not free curfile.
	(pfnote): Cosmetic change: NULL and '\0' where appropriate.
	(prolog_pred, erlang_func, substitute): Cast strlen to int when
	comparing.
	(canonicalize_filename): Shut up compiler warning.
	(Perl_functions): Make tag significant.

1999-11-01  Dave Love  <d.love@dl.ac.uk>

	* etags.c (longopts, optstring): New option --ignore-case-regex (-c).
	(argument_type): New member at_icregexp.
	(lc_trans): New global.
	(main): Fill lc_trans.  Process -c args.
	(add_regex): New arg determining whether to use translation table.
	(analyse_regex): New arg.  Use it for add_regex.

1999-11-01  Francesco Potortì  <pot@gnu.org>

	* etags.c (init): Cosmetic change: NULL --> '\0'.
	(erlang_attribute): Bug corrected (uninitialized variable).
	(filename_is_absolute): New function replaces absolutefn macro and
	corrects a bug.  All callers changed.
	(canonicalize_filename): New function.
	(process_file, etags_getcwd, absolute_dirname): Use it.
	(relative_filename, absolute_filename): Removed var shadowing.
	(C_entries, Pascal_functions): Add fake initializations to keep
	compilers quiet.
	(TeX_functions, Prolog_functions, Erlang_functions): Cleanup.

	* etags.c (xrnew): New macro.  All callers of xrealloc changed.
	(language): New typedef (was struct lang_entry).
	(curlang): New global variable.
	(node): Typedef renamed from NODE.
	(linebuffer): New typedef (was struct linebuffer).
	(pattern): New typedef (was struct pattern).  Some members added.
	Now used as element of a linked list.
	(patterns, num_patterns): Global variables deleted.
	(p_head): New global variable.
	(forced_lang): New global variable (replaces lang_func).
	(get_language_from_name, get_language_from_interpreter)
	(get_language_from_suffix): Semantics changed.  All callers changed.
	(last_node): New global variable.
	(free_tree, add_node, put_entries, total_size_of_entries):
	Change name of local vars to avoid clashes with typedef node.
	(number_len): Rewritten for elegance.
	(token): New typedef replaces TOKEN.
	(analyse_regex, add_regex): Rewritten for new functionality.
	(free_patterns): New function called from main and add_regex.
	(initbuffer, readline_internal, readline, grow_linebuffer):
	Change name of local vars to avoid clashes with typedef linebuffer.
	(readline): Rewritten for new functionality.

	* etags.c (Scheme_suffixes): New suffix ".ss".
	(print_help): --globals is now used for more than C-type languages.
	(Perl_functions): Tag global variables ("my" and "local").

	* etags.c (print_help): Some messages clarified.
	(LOOP_ON_INPUT_LINES): New macro.
	(just_read_file, Fortran_functions, Asm_labels, Perl_functions)
	(Python_functions, Cobol_paragraphs, Pascal_functions)
	(Lisp_functions, Postscript_functions, Scheme_functions)
	(TeX_functions, Prolog_functions, Erlang_functions): Use it.
	(Cobol_paragraphs, Postscript_functions, TeX_functions)
	(Prolog_functions, Erlang_functions): Use a local variable instead
	of the global variable dbp.
	(Pascal_functions, L_isquote, Scheme_functions): Use GNU coding
	standard indentation.

	* etags.c (Python_suffixes, lang_names, Python_functions):
	Python support.
	(skip_spaces, skip_non_spaces): Utility functions.
	(find_entries, takeprec, getit, Fortran_functions, Perl_functions)
	(Python_functions, L_getit, Lisp_functions, Scheme_functions)
	(prolog_pred, erlanf_func, erlang_attribute): Use them.
	(eat_white): Deleted.

	* etags.c (CHAR, init): Keep into account non US-ASCII
	characters and compilers with default signed chars.
	(L_getit): Tag "(defstruct (foo", "(defun (operator" and similar
	constructs.
	(C_stab_entry): "interface" in Java behaves like "class".

	* etags.c (HAVE_NTGUI) [WINDOWSNT]: #undef if HAVE_CONFIG_H.
	(main): Put interval syntax here.
	(add_regex): And remove it from here.

	* etags.c (suggest_asking_for_help): Provide a
	meaningful help message with and without LONG_OPTIONS.

	* etags.c (<io.h>) [MSDOS]: Include it, don't include string.h.
	<stdlib.h, string.h>: Don't test MSDOS when including them.
	(white, nonam, endtk): Like elsewhere, use \r instead of \013.
	(put_entries): Correctly use %ld instead of %d in printf.

	* etags.c (<unistd.h>) [HAVE_UNISTD_H]: Include conditionally, else
	declare getcwd if HAVE_GETCWD.
	(consider_token): Dead break instruction removed.

1999-10-19  Paul Eggert  <eggert@twinsun.com>

	Add support for large files.  Merge glibc 2.1.2.

	* b2m.c, emacsclient.c, emacsserver.c, fakemail.c, make-docfile.c,
	* movemail.c, pop.c:
	Do not include <stdlib.h>, as <config.h> does this now.

	* b2m.c, emacsserver.c, etags.c, profile.c:
	Include <config.h> before any system include files.

	* emacsclient.c, emacsserver.c, fakemail.c, movemail.c, pop.c,
	* test-distrib.c:
	(read, write, open, close): Do not undef.

	* getopt.c, getopt1.c: Adopt glibc 2.1.2, with the following fix:
	(const): Do not define if HAVE_CONFIG_H; that's config.h's job.

	* getopt.h: Adopt glibc 2.1.2.

1999-10-15  Dave Love  <fx@gnu.org>

	* Makefile.in (pop.o): Depend on config.h.

1999-10-11  Jonathan I. Kamens  <jik@kamens.brookline.ma.us>

	* pop.c: Use "pop3" as the POP service name on all platforms,
	instead of using "pop" on Unix and "pop3" on Windows NT.  "pop3"
	has been the standard service name since RFC 1340 was published in
	July 1992, so I think it's safe to start using it by default.

1999-09-27  Dave Love  <fx@gnu.org>

	* make-docfile.c (scan_lisp_file): Fix typo causing infloop.

1999-09-19  Richard M. Stallman  <rms@caffeine.ai.mit.edu>

	* make-docfile.c (scan_lisp_file): Fix previous changes;
	swallow CRLF like just CR or just LF.

1999-09-03  Richard Stallman  <rms@gnu.org>

	* make-docfile.c: Include config.h not ../src/config.h.
	(main, fopen, chdir): Add #undef.
	(read_c_string, scan_c_file, skip_white, read_lisp_symbol)
	(scan_lisp_file): Handle \r like \n.

1999-08-30  Andreas Schwab  <schwab@gnu.org>

	* make-docfile.c, fakemail.c: Include <stdlib.h> if available.

	* emacsserver.c: Include <stdlib.h> if available.  Don't declare
	errno if it's a macro.

	* test-distrib.c: Include <unistd.h> if available.

1999-08-29  Richard Stallman  <rms@gnu.org>

	* emacsclient.c (print_help_and_exit): Mention --version.

1999-08-25  Richard M. Stallman  <rms@gnu.org>

	* emacsclient.c (decode_options): Update version output.
	(print_help_and_exit): Update bug report address.

1999-08-13  Richard M. Stallman  <rms@gnu.org>

	* emacsclient.c (main): Move the dynamic allocation of
	system_name outside of the SERVER_HOME_DIR conditional.
	* emacsserver.c (main): Likewise.

1999-08-10  Gerd Moellmann  <gerd@gnu.org>

	* grep-changelog: New.
	* Makefile.in (INSTALLABLE_SCRIPTS): Add it.

1999-07-12  Richard Stallman  <rms@gnu.org>

	* Version 20.4 released.

1999-06-30  Markus Rost  <markus.rost@mathematik.uni-regensburg.de>

	* Makefile.in (clean): Remove fns*.el.

1999-06-23  Dave Love  <fx@gnu.org>

	* etags.c (erlang_attribute): Fix undefined variable usage (after
	Potorti).

1999-05-02  Andrew Innes  <andrewi@gnu.org>

	* movemail.c (main) [WINDOWSNT]: Call ftruncate, which is now
	mapped to _chsize.

1999-04-29  Richard M. Stallman  <rms@gnu.org>

	* emacsclient.c (main, both versions): Use quote_file_name on cwd.

1999-03-30  Dave Love  <fx@gnu.org>

	* sorted-doc.c (main): Split up tables.  Modify the preamble
	somewhat.

1999-03-05  Geoff Voelker  <voelker@cs.washington.edu>

	* makefile.nt: Remove common multiple file compilation commands.

1999-02-26  Richard Stallman  <rms@gnu.org>

	* Makefile.in (yow): Depend on epaths.h, not paths.h.

	* yow.c: Refer to epaths.h.

1999-02-22  Simon Josefsson  <jas@pdc.kth.se>

	* emacsserver.c (perror_1, fatal_error): Don't compile unless needed.

1999-01-27  Andrew Innes  <andrewi@gnu.org>

	* makefile.nt: Do make version comparison as strings.

1999-01-25  Richard Stallman  <rms@gnu.org>

	* emacsclient.c (xmalloc): Fix previous change.

1999-01-24  Richard M. Stallman  <rms@borg.ai.mit.edu>

	* emacsclient.c (xmalloc): Declare to return long.

1999-01-22  Geoff Voelker  <voelker@cs.washington.edu>

	* etags.c (etags_getcwd, absolute_filename) [DOS_NT]: Canonicalize
	the case of the drive letter.

1999-01-15  Richard Stallman  <rms@psilocin.ai.mit.edu>

	* emacsserver.c (main): Eliminate arbitrary limit on
	length of system_name.

	* emacsclient.c (main): Eliminate arbitrary limit on
	length of system_name.
	(xmalloc): Define unconditionally.

1999-01-12  Darrin B. Jewell  <jewell@mit.edu>

	* etags.c (relative_filename): Stop backward search at beginning
	of string, since non-Unix systems can have absolute paths with no
	initial slash.

1998-12-08  Geoff Voelker  <voelker@cs.washington.edu>

	* makefile.nt: Do string comparision of _NMAKE_VER.

1998-11-03  Theodore Jump  <tjump@cais.com>

	* makefile.nt: Compile multiple source files when possible.

1998-10-13  Richard Stallman  <rms@psilocin.ai.mit.edu>

	* Makefile.in: Replace tabs with spaces
	when they might confuse some Make versions.

1998-10-10  Richard Stallman  <rms@psilocin.ai.mit.edu>

	* emacsclient.c (main): Null-terminate system_name.

	* emacsserver.c (main): Null-terminate system_name.

1998-09-21  Jonathan I. Kamens  <jik@kamens.brookline.ma.us>

	* movemail.c (popmail, pop_retr) [MAIL_USE_POP]: When displaying
	an error message from POP, mention that it's from POP, to
	distinguish it from local error messages.

1998-09-04  Jonathan I. Kamens  <jik@kamens.brookline.ma.us>

	* movemail.c [MAIL_USE_POP]: Add the "-r" flag to reverse the
	order of messages downloaded from a POP server (e.g., if the
	server stores messages in mailboxes in reverse order).

1998-08-19  Richard Stallman  <rms@psilocin.ai.mit.edu>

	* Version 20.3 released.

1998-08-11  Paul Eggert  <eggert@twinsun.com>

	* rcs2log: Update copyright date and bug report address.
	(initialize_fullname): Prefer getent if available.

1998-07-30  Paul Eggert  <eggert@twinsun.com>

	* Makefile.in (REGEXPDEPS, regex.o):
	Prepend $(srcdir)/ to rule dependencies outside this dir.

1998-06-09  Andrew Innes  <andrewi@harlequin.co.uk>

	* etags.c (etags_getcwd) [WINDOWSNT]: Use getcwd on Windows.

1998-06-06  Richard Stallman  <rms@psilocin.ai.mit.edu>

	* Makefile.in: Properly terminate a comment.

1998-06-01  Andrew Innes  <andrewi@mescaline.gnu.org>

	* movemail.c (sys_wait): Rename to wait.

	* ntlib.h: Undefine _WINSOCKAPI_.

	* makefile.nt (LOCAL_FLAGS): Define HAVE_CONFIG_H.

1998-05-30  Geoff Voelker  <voelker@cs.washington.edu>

	* ntlib.c (getppid): Look for EM_PARENT_PROCESS_ID.

1998-05-01  Andrew Innes  <andrewi@harlequin.co.uk>

	* movemail.c [WINDOWSNT]: Undefine DISABLE_DIRECT_ACCESS.  Force
	all file i/o to be in binary mode.  Include ntlib.h.

1998-04-27  Andreas Schwab  <schwab@delysid.gnu.org>

	* make-docfile.c: Include <unistd.h> for chdir.

1998-04-25  Richard Stallman  <rms@psilocin.gnu.org>

	* etags.c (TEX_decode_env): Don't free the value getenv returns.

1998-04-17  Geoff Voelker  <voelker@cs.washington.edu>

	* makefile.nt (obj): Update with new files in src.
	(clean): Delete patch scratch files, optimized compilation dir.

1998-04-08  Dave Love  <fx@gnu.org>

	* emacsclient.c: Move inclusion of unistd.h to top, else fails on
	Irix6, at least.

1998-04-06  Andreas Schwab  <schwab@gnu.org>

	Silence -Wimplicit:
	* movemail.c: Move cancelations up.  Include <stdlib.h> if
	available.
	* fakemail.c (_XOPEN_SOURCE): Define for declaration of cuserid.
	(parse_header): Explicitly declare return type.
	* emacsserver.c: Include <unistd.h> if available.
	(main, handle_signals, perror_1, fatal_error): Explicitly declare
	return types.  Add forward declarations.
	* emacsclient.c: Include <stdlib.h> and <unistd.h> if available.
	Don't declare geteuid.
	(print_help_and_exit): Change return type to void.  Forward
	declare it.
	* b2m.c: Include <stdlib.h> if available.
	(main): Explicitly declare return type.

1998-04-03  Richard Stallman  <rms@psilocin.gnu.org>

	* etags.c (put_entries): Use %ld.

	* b2m.c (fatal): Declare the arg.

1998-03-26  Richard Stallman  <rms@psilocin.gnu.org>

	* pop.c (pop_getline): Renamed from getline.

1998-03-05  Richard Stallman  <rms@psilocin.gnu.org>

	* Makefile.in (install): Use INSTALL_STRIP with INSTALL_PROGRAM
	for the utilities.

1998-01-23  Dave Love  <d.love@dl.ac.uk>

	* etags.c (getit, Cobol_paragraphs, Pascal_functions,
	Postscript_functions, prolog_pred, erlang_func, erlang_attribute):
	Always make named tags.
	(Fortran_functions): Grok BLOCK DATA.

1998-01-23  Andreas Schwab  <schwab@gnu.org>

	* movemail.c (main): Fix interwoven brace and cpp conditional
	nesting.

1997-12-03  Paul Eggert  <eggert@delysid.gnu.org>

	* movemail.c (mbx_write) [MAIL_USE_POP]: Disable the code which quotes
	with a '>' any lines starting with "From " read from the POP server,
	but leave the code in place, wrapped in #ifdef
	MOVEMAIL_QUOTE_POP_FROM_LINES, in case we have to restore it later
	because it turns out that something is depending on it.  Change
	suggested by Paul Eggert <eggert@twinsun.com>.
	Convert the character \037 (^_) at the beginning of a line into
	the character '^' followed by the character '_', because otherwise
	Emacs can't parse the resulting file as a valid BABYL file.
	Change suggested by Paul Eggert <eggert@twinsun.com>.

1997-12-03  Jonathan I. Kamens  <jik@kamens.brookline.ma.us>

	* movemail.c, pop.c, pop.h: Allow messages retrieved from the POP
	server to contain embedded nulls.

1997-12-02  Jonathan I. Kamens  <jik@kamens.brookline.ma.us>

	* movemail.c (mbx_write) [MAIL_USE_POP]: Disable the code which
	quotes with a '>' any lines starting with "From " read from the
	POP server, but leave the code in place, wrapped in #ifdef
	MOVEMAIL_QUOTE_POP_FROM_LINES, in case we have to restore it later
	because it turns out that something is depending on it.  Change
	suggested by Paul Eggert <eggert@twinsun.com>.

	Convert the character \037 (^_) at the beginning of a line into
	the character '^' followed by the character '_', because otherwise
	Emacs can't parse the resulting file as a valid BABYL file.
	Change suggested by Paul Eggert <eggert@twinsun.com>.

1997-11-22  Richard Stallman  <rms@gnu.org>

	* b2m.c: Include getopt.h.
	(main): Use getopt_long to handle --version and --help.

	* Makefile.in (b2m): Define VERSION.  Link with $(GETOPTOBJS).

1997-10-31  Jonathan I. Kamens  <jik@kamens.brookline.ma.us>

	* pop.c (fullwrite): Get rid of an extra call to write.  Problem
	pointed out by Chiaki Ishikawa.

1997-10-16  Dave Love  <d.love@dl.ac.uk>

	* etags.c (L_getit): Always make named tags so that Emacs
	completion on symbols containing `:' etc. works.
	(get_scheme): Likewise.

1997-09-24  Jonathan I. Kamens  <jik@kamens.brookline.ma.us>

	* pop.c: Use system header files instead of declaring C-library
	functions explicitly.

1997-09-19  Richard Stallman  <rms@psilocin.gnu.ai.mit.edu>

	* Version 20.2 released.

1997-09-15  Richard Stallman  <rms@psilocin.gnu.ai.mit.edu>

	* Version 20.1 released.

1997-09-02  Andrew Innes  <andrewi@harlequin.co.uk>

	* makefile.nt (movemail.exe): Link wsock32.lib before LIBS.

	* ntlib.c (getpid): Delete function.

1997-08-28  Andreas Schwab  <schwab@issan.informatik.uni-dortmund.de>

	* make-docfile.c (scan_lisp_file): Handle custom-declare-variable.

1997-08-26  Andreas Schwab  <schwab@issan.informatik.uni-dortmund.de>

	* emacsclient.c [HAVE_SYSVIPC]: Include errno.h, as in the other case.
	(main) [!BSD_SYSTEM]: Fix error message for getcwd failure.

1997-08-14  Richard Stallman  <rms@psilocin.gnu.ai.mit.edu>

	* emacsserver.c (main): Use SOCKLEN_TYPE for fromlen, if it is defined.

1997-08-13  Kazushi (Jam) Marukawa  <jam@poboxes.com>

	* profile.c (get_time): Cast arg to fprintf.

	* hexl.c (main): Use %08lx instead of %08x in printf because the
	variable named addresses is long.

1997-08-08  Geoff Voelker  <voelker@cs.washington.edu>

	* makefile.nt (lisp): Update paths to lisp files that have moved.

1997-08-08  Andrew Innes  <andrewi@harlequin.co.uk>

	* makefile.nt (ctags.obj): New target.
	(etags.obj, getopt.obj, make-docfile.obj): Update dependencies.

	* ntlib.h: Add includes.
	Undo definitions of crt routines from config.h.

1997-08-06  Richard Stallman  <rms@psilocin.gnu.ai.mit.edu>

	* etags.c (Yacc_suffixes, Asm_suffixes): Add some alternatives.

1997-07-22  Jonathan I. Kamens  <jik@kamens.brookline.ma.us>

	* pop.c: Support auto-configuration of both Kerberos V4 and
	Kerberos V5 for movemail, including detection of V4 and V5 header
	files and libraries.
	Include <string.h> when STDC_HEADERS is defined, to get
	declarations of string functions.
	[KERBEROS5] (socket_connection): Support the current MIT Kerberos
	V5 API rather than the old one.
	[KERBEROS] (socket_connection): Change a constant name from
	SOCKET_ERROR to POP_SOCKET_ERROR to avoid a namespace conflict
	with a constant in a header file.

	* Makefile.in: Support auto-configuration of both Kerberos V4 and
	Kerberos V5 for movemail, including detection of V4 and V5 header
	files and libraries.

1997-07-17  Richard Stallman  <rms@psilocin.gnu.ai.mit.edu>

	* fakemail.c [HAVE_UNISTD_H]: Include unistd.h.

	* etags.c [HAVE_UNISTD_H]: Include unistd.h.

1997-07-09  Richard Stallman  <rms@psilocin.gnu.ai.mit.edu>

	* emacsclient.c [C_ALLOCA] (xmalloc): New function.

1997-07-04  Richard Stallman  <rms@psilocin.gnu.ai.mit.edu>

	* movemail.c (rindex): Add declaration.

1997-07-01  Geoff Voelker  <voelker@cs.washington.edu>

	* makefile.nt (GETOPTOBJS, GETOPTDEFS, MOVEMAILOBJS): Define.
	(movemail.exe): Depend upon and link with getopt files.
	(obj): Include new source files.
	(FACE_SUPPORT, MOUSE_SUPPORT, FLOAT_SUPPORT, WINNT_SUPPORT): Define.
	(lisp): Include new and reorganized elisp files.

1997-06-27  Richard Stallman  <rms@psilocin.gnu.ai.mit.edu>

	* Makefile.in (blessmail): Find blessmail.el in mail subdirectory.

1997-06-25  Paul Eggert  <eggert@twinsun.com>

	* rcs2log: Don't assign to $0 in awk; some awks don't allow this.

1997-06-14  Karl Heuer  <kwzh@gnu.ai.mit.edu>

	* b2m.c (readline): Terminate buffer properly when EOF seen.
	Test for valid pointer before dereferencing it.

1997-05-30  Francesco Potortì  <F.Potorti@cnuce.cnr.it>

	* Makefile.in (etags): Remove -DETAGS_REGEXPS, because now it is
	defined inside etags.c if HAVE_CONFIG_H is defined.

1997-05-29  Francesco Potortì  <F.Potorti@cnuce.cnr.it>

	* etags.c (logical): Type name changed to bool.
	(ETAGS_REGEXPS, LONG_OPTIONS) [HAVE_CONFIG_H]: #define them.
	(<getopt.h>) [LONG_OPTIONS]: Include conditionally.
	(getopt_long) [!LONG_OPTIONS]: Redefine as macro.
	(main): Accepted options depend on ETAGS_REGEXPS and LONG_OPTIONS.
	(longopts): New long options without short counterpart are
	globals, members, no-globals, no-members.  Regexp options are now
	defined  conditionally to ETAGS_REGEXPS.
	(print_help): Updated.

1997-05-22  Francesco Potortì  <F.Potorti@cnuce.cnr.it>

	* etags.c (C_entries): Use "." instead of "::" for Java.
	(consider_token): is_func renamed to is_func_or_var.
	(C_entries): is_func renamed to funorvar.
	(C_entries): Initialise tok.named.
	(sym_type, C_stab_entry, consider_token): st_C_ignore is used to
	get rid of "import", "package" and "friend".
	(fvdef): Renamed from funcdef.  Also some constants renamed.  All
	users changed.
	(C_entries): Make separate tags for variables separated by comma.
	(globals, members): New flags.
	(main, C_entries): Use them.
	(make_C_tag, C_entries): Make tok a global variable.

1997-05-16  Francesco Potortì  <F.Potorti@cnuce.cnr.it>

	* etags.c (funcdef): New vignore constant.
	(consider_token, C_entries): Use it to tag global variables.
	(print_help): Update for global variables.
	(consider_token, C_entries): Set the len member of token_name.
	(prolog_pred): Cleanup according to GNU coding standards.
	(Cobol_suffixes, lang_names, Cobol_paragraphs): Cobol support.
	(prolog_white, erlang_white): Renamed to eat_white, callers changed.

1997-05-15  Francesco Potortì  <F.Potorti@cnuce.cnr.it>

	* etags.c (CHARS, CHAR): New constant and macro.
	(iswhite, begtoken, intoken, endtoken): Use them.
	(notinname, _nin, nonam): New macro, array, string.
	(init): Cleanup and init _nin.
	(new_pfnote): New function.
	(make_C_tag) [traditional_tag_style]: Use it.
	(traditional_tag_style): Constant set to TRUE for now.

1997-05-14  Francesco Potortì  <F.Potorti@cnuce.cnr.it>

	* etags.c (C_entries, Pascal_functions): Cleanup.
	(TeX_functions): NULL as a function arg needs a cast.
	(Erlang_functions, erlang_func, erlang_attribute): Cleanup.

1997-05-13  Francesco Potortì  <F.Potorti@cnuce.cnr.it>

	* etags.c (TeX_functions): Cleaned up.
	(tex_getit): Removed.

1997-05-13  Paul Eggert  <eggert@twinsun.com>

	* rcs2log (files): When computing arguments automatically, ignore
	non-files within the RCS subdirectory.

1997-05-13  Francesco Potortì  <F.Potorti@cnuce.cnr.it>

	* etags.c (C_JAVA): New #define.
	(Cjava_suffixes): .java is Java.
	(Cjava_entries): New function.
	(lang_names): Add Java.
	(sym_type): Add st_C_javastruct for Java.
	(C_stab_entry): Add `extends' and `implements' keywords.
	(consider_token, C_entries): Recognise Java structures.

1997-05-12  Francesco Potortì  <F.Potorti@cnuce.cnr.it>

	* etags.c (Cplusplus_suffixes): .pdb is Postscript with C syntax.
	(Postscript_suffixes): .ps is Postscript.
	(lang_names): Add Postscript.
	(Postscript_functions): New function.
	(TEX_decode_env): Close minor memory leak.
	(just_read_file): Correct the char number of the tag.

1997-05-11  Paul Eggert  <eggert@twinsun.com>

	* rcs2log (loginFullnameMailaddrs, logins, rlog_options, files):
	Don't prepend $nl since this causes some shells to generate the
	empty string when IFS is $nl.
	(printlogline): Use SOH (octal code 1), not CR, since some
	PC-based shells mishandle CR.
	(initialize_fullname): Set NIS_PATH to the empty string before invoking
	nismatch, in case it's set to some nonstandard value.

1997-05-06  Jonathan I. Kamens  <jik@kamens.brookline.ma.us>

	* pop.c (getline): Don't miss CRLF pairs when the CR and LF are
	read in separate blocks.

1997-04-30  Francesco Potortì  <F.Potorti@cnuce.cnr.it>

	* etags.c [TeX_named_tokens]: Set to FALSE if undefined.
	(struct linebuffer): New member `len' is the length of the string.
	(find_entries, Pascal_functions, TeX_functions, TEX_getit):
	Use it instead of strlen.
	(TEX_getit): Declare and define unconditionally as static.
	(TeX_functions): Use if instead of #if TeX_named_tokens.
	(add_regex): Set RE_INTERVALS flag for regex compilation.
	(substitute): Code cleanup.
	(readline_internal): Code cleanup, set new member `len'.
	(readline): Bug corrected.

1997-04-23  Geoff Voelker  <voelker@cs.washington.edu>

	* makefile.nt: Change references of windowsnt.h to ms-w32.h.
	(obj): Change references of nt*.c files to w32*.c files.

1997-04-15  Francesco Potortì  <F.Potorti@cnuce.cnr.it>

	* etags.c (xnew): Add support for debugging with chkmalloc.
	(error): Use this instead of printf whenever possible.
	(main): Only call xnew after having initialised progname.
	(substitute): Bad memory corruption error corrected.

1997-04-08  Francesco Potortì  <F.Potorti@cnuce.cnr.it>

	* etags.c (add_regex): Undo previous change.
	(relative_filename): Small memory leak closed.
	(absolute_filename): Cleaned up the code, possibly closing a bug.
	(absolute_dirname): Always return a newly allocated string.

1997-03-21  Paul Eggert  <eggert@twinsun.com>

	* rcs2log (files): Ignore files in RCS directory whose names are
	of the form ,*, or *_; they are probably RCS lock files.
	Also, ignore files named .rcsfreeze.log or .rcsfreeze.ver;
	they are used by rcsfreeze.

1997-03-14  Francesco Potortì  <F.Potorti@cnuce.cnr.it>

	* etags.c (add_regex): Reset *putbuf before using it.

1997-02-23  Jonathan I. Kamens  <jik@kamens.brookline.ma.us>

	* movemail.c (popmail): Remove some unnecessary function
	declarations.
	(popmail, pop_retr): Since popmail always passes mbx_write and mbf
	into pop_retr, there's no reason to pass in mbx_write, and the
	file argument can be declared FILE * explicitly.  This fixes a
	compilation problem on systems with 64-bit pointers.

1997-02-13  Richard Stallman  <rms@whiz-bang.gnu.ai.mit.edu>

	* movemail.c: Delete duplicate inclusion of fcntl.h
	and duplicate #undefs of open, read, write, close.

1997-01-20  Jonathan I. Kamens  <jik@kamens.brookline.ma.us>

	* movemail.c (main): Do not display "[POP-password]" in the usage
	message when movemail is compiled without POP support.
	(main, popmail): Add the optional "-p" argument, which causes
	movemail to leave mail in the inbox after copying it into the
	output file.

	* Makefile.in (movemail): Link with getopt.

1997-01-20  Paul Eggert  <eggert@twinsun.com>

	* rcs2log (--help, --version): New options, per GNU coding standards.
	(Copyright, Help, Id): New variables, for above.
	(rlog): Use -q option with cvs log, to avoid useless chatter.

	Treat logs of "Initial revision" (RCS) or "file F was initially added
	on branch B." (CVS) as if they said "New file.", for consistency with
	change log entries.

1997-01-01  Paul Eggert  <eggert@twinsun.com>

	* vcdiff (PATH): Add /usr/xpg4/bin,
	where XPG4 SCCS hangs out in Solaris 2.5.
	(sid1): Don't use bare -r, since XPG4 `get' does not allow it.

1996-12-19  Richard Stallman  <rms@ethanol.gnu.ai.mit.edu>

	* etags.c (streq, strneq): Use == NULL rather than !.

1996-12-18  Jonathan I. Kamens  <jik@annex-1-slip-jik.cam.ov.com>

	* Makefile.in (LIBMAIL): New macro.  Conditionally includes -lmail.
	(movemail): Use LIBMAIL, to link against -lmail.

	* movemail.c: Include maillock.h (conditionally).
	Remove a redundant inclusion of <stdio.h>.
	(MAIL_USE_MAILLOCK): New macro, conditionally defined.
	(main): Add variable spool_name.
	Support the usage of maillock and mailunlock to
	lock and unlock mailboxes.
	(mail_spool_name): New function.

	* movemail.c: Fix an uninitialized variable which could cause
	movemail to exit with an error status incorrectly on systems which
	use lock files rather than a system locking function to lock
	mailboxes.

1996-12-16  Richard Stallman  <rms@psilocin.gnu.ai.mit.edu>

	* pop.c (socket_connection): Free realhost after using it.

1996-12-04  Francesco Potortì  <F.Potorti@cnuce.cnr.it>

	* etags.c (C_entries): Test tok.valid.  This handles some
	particular cases involving function declarations that failed.

1996-11-22  Charles Hannum  <mycroft@gnu.ai.mit.edu>

	* pop.c (socket_connection):
	gethostbyname may return a pointer to static data.
	krb_realmofhost can clobber it.  So copy it.

1996-11-14  Francesco Potortì  <F.Potorti@cnuce.cnr.it>

	* etags.c (pfnote, fatal, error): Callers using a NULL pointer
	must cast it to (char *) because we have no prototypes.
	(make_C_tag): Macro deleted, new function.
	(C_entries): Calls to make_C_tag macro changed to call function.

1996-11-13  Francesco Potortì  <F.Potorti@cnuce.cnr.it>

	* etags.c (grow_linebuffer): New function.
	(GROW_LINEBUFFER): Macro deleted.  All callers changed.
	(make_tag): Macro renamed to make_C_tag.  All callers changed.
	(<stdlib.h>, <string.h>) [STDC_HEADERS]: New #include's.
	(Prolog_functions): prolog_skip_comment was called with wrong
	number of arguments.
	(xrealloc): fatal was called with wrong number of arguments.

1996-11-08  Francesco Potortì  <F.Potorti@cnuce.cnr.it>

	* etags.c (relative_filename): Bug corrected.
	(etags_getcwd): Avoid warning of unused variable.
	(C_entries, consider_token): Added support for enum labels.

1996-11-03  Paul Eggert  <eggert@twinsun.com>

	* rcs2log: When processing cvs log output, remove `Attic/' from
	repository file names.

1996-10-22  Karl Heuer  <kwzh@gnu.ai.mit.edu>

	* emacsserver.c: Fix 1996-09-02 change.

1996-10-12  Paul Eggert  <eggert@twinsun.com>

	* rcs2log (rlog_options): Look for ' option' rather than 'unknown
	option', since CVS says 'invalid option'.
	(datearg): Use the empty string, not '-d>1970-01-01', to extract all
	revisions, since some hosts reject 1970-01-01 when east of UTC.
	(date): Remove.

1996-10-06  Richard Stallman  <rms@ethanol.gnu.ai.mit.edu>

	* etags.c (etags_getcwd) [WINDOWSNT]: Convert backslashes to slashes.

1996-10-02  Francesco Potortì  <F.Potorti@cnuce.cnr.it>

	* etags.c (print_version): Print copyright info.

	* etags.c (print_help): Print the bug reporting address.
	(main): Use return as the last instruction, instead of exit.

	* etags.c (main): Don't open the tags file in cxref mode.

1996-09-29  Dave Love  <d.love@dl.ac.uk>

	* rcs2log (date): Make default format acceptable to CVS post v1.8
	as well as earlier CVSs and RCS.

1996-09-29  Richard Stallman  <rms@ethanol.gnu.ai.mit.edu>

	* movemail.c (main): If the lock call fails with EBUSY or
	EAGAIN, retry a few times.

1996-09-25  Paul Eggert  <eggert@twinsun.com>

	* rcs2log (rlog_options): Use $rlog, not rlog, when deciding
	whether to append -zLT.

1996-09-16  Karl Heuer  <kwzh@gnu.ai.mit.edu>

	* fakemail.c: Replaced symbol BSD with BSD_SYSTEM.
	* emacsclient.c, movemail.c: Likewise.

1996-09-09  Richard Stallman  <rms@ethanol.gnu.ai.mit.edu>

	* emacsclient.c (longopts): Change nowait to no-wait.
	(print_help_and_exit): Fix option name; upcase metavars.

1996-09-06  Erik Naggum  <erik@naggum.no>

	* emacsserver.c (main): Declare `fromlen' as size_t.

1996-09-02  Eli Zaretskii  <eliz@is.elta.co.il>

	* etags.c (etags_getcwd): Use getcwd if available even if MSDOS.

1996-09-02  Richard Stallman  <rms@ethanol.gnu.ai.mit.edu>

	* emacsclient.c (quote_file_name): Quote with &, not \.
	Quote `-' only at start of file name.  Terminate the value string.

	* emacsserver.c: Include signal.h properly;
	delete the duplicate includes for it.

	* emacsserver.c: On fatal signal, delete socket-file:
	* emacsserver.c: Include signal.h.
	(xmalloc, fatal, error): New functions.
	(delete_socket, handle_signals): New functions.
	(progname, socket_name): New variables.
	[HAVE_SOCKETS] (main): Call handle_signals; set the new variables.

1996-09-01  Richard Stallman  <rms@ethanol.gnu.ai.mit.edu>

	* emacsclient.c (quote_file_name): New function.
	(main, both versions): Use quote_file_name.
	(decode_options): Don't return a value.
	(main, both versions): Use optind.
	Don't check for -nowait here.

	* emacsclient.c (decode_options): New function.
	(main, both versions): Call decode_options.
	(print_help_and_exit): New function.
	(VERSION): New macro.

	* Makefile.in (emacsclient): Link with getopt.
	Add -DVERSION so emacsclient knows its version number.

1996-08-31  Geoff Voelker  <voelker@cs.washington.edu>

	* makefile.nt (lisp): Include dos-nt.elc.

1996-08-31  Richard Stallman  <rms@ethanol.gnu.ai.mit.edu>

	* Makefile.in (blessmail): Use $srcdir to find blessmail.el.

1996-08-28  Richard Stallman  <rms@psilocin.gnu.ai.mit.edu>

	* emacsclient.c (both versions): Handle -nowait and --nowait
	by sending data to the server.

1996-08-26  Richard Stallman  <rms@ethanol.gnu.ai.mit.edu>

	* Makefile.in (INSTALL_STRIP): New variable.
	(${archlibdir}): Use INSTALL_STRIP.

	* Makefile.in (MOVE_LIBS): Use conditionals on KERBEROS,
	HAVE_LIBKRB, HAVE_LIBDES, HAVE_LIBCOM_ERR to set it up.

	* pop.c: Reverse conditional in previous change.

1996-08-24  Richard Stallman  <rms@ethanol.gnu.ai.mit.edu>

	* pop.c: Include des.h krb.h with no dir name if SOLARIS2.

1996-08-24  Paul Eggert  <eggert@twinsun.com>

	* rcs2log: Use ISO 8601 date format, with time zone appended
	if change-log-time-zone-rule is non-nil, instead of
	traditional Unix date format.

	(datearg): When computing default from ChangeLog, handle ISO format
	dates in addition to old-fashioned dates from Emacs 19.31 and earlier.
	Don't worry about hh:mm:ss since the resolution is now by day.
	Use empty datearg, not empty rlog_options, to decide whether to pass
	"$datearg" option to $rlog.
	(logTZ): New variable, set to TZ specified by change-log-time-zone-rule.
	(month_data): Remove `mo'; no longer needed.
	(rlog_options): Use -zLT for localtime output, if `rlog' supports it.

	Match `revision' line of rlog output more accurately.

	Add -c, -v options.

1996-08-23  Eli Zaretskii  <eliz@is.elta.co.il>

	* hexl.c: Include <config.h>, so DOS_NT is defined on MSDOS.

1996-08-11  Richard Stallman  <rms@psilocin.gnu.ai.mit.edu>

	* Version 19.33 released.

1996-07-31  Richard Stallman  <rms@psilocin.gnu.ai.mit.edu>

	* Version 19.32 released.

1996-07-23  Andrew Innes  <andrewi@harlequin.co.uk>

	* etags.c (readline_internal) [DOS_NT]: Don't include CRs when
	computing character positions in source files.

1996-07-16  Andrew Innes  <andrewi@harlequin.co.uk>

	* makefile.nt (clean): Use OBJDIR macro.

1996-07-16  Karl Heuer  <kwzh@gnu.ai.mit.edu>

	* cvtmail.c, sorted-doc.c, yow.c, emacsserver.c: Undo previous change.

1996-07-15  David Mosberger-Tang  <davidm@AZStarNet.com>

	* cvtmail.c, sorted-doc.c, yow.c [__GNU_LIBRARY__]: Use <string.h>.
	* emacsserver.c (main) [__GNU_LIBRARY__]: Use size_t for fromlen.
	* etags.c, fakemail.c, profile.c: Declare main as int, not void.

1996-07-15  Andrew Innes  <andrewi@harlequin.co.uk>

	* ntlib.h: Correct return type of getwd.
	* ntlib.c (getwd): Correct return type.

1996-07-02  Richard Stallman  <rms@whiz-bang.gnu.ai.mit.edu>

	* emacsserver.c (main) [HAVE_SOCKETS]: Call rewind before writing
	to infile.

1996-07-01  Andrew Innes  <andrewi@harlequin.co.uk>

	* makefile.nt: Remove all references to wakeup.

1996-06-28  Francesco Potortì  <F.Potorti@cnuce.cnr.it>

	* etags.c (C_stab_entry): New keywords for C++ namespace, bool,
	explicit, mutable, typename.

1996-06-29  Richard Stallman  <rms@psilocin.gnu.ai.mit.edu>

	* emacsclient.c (main) [HAVE_SOCKETS]: Use two separate stdio
	streams, one for sending and one for reading the reply.

1996-06-21  Richard Stallman  <rms@psilocin.gnu.ai.mit.edu>

	* Makefile.in (timer, timer.o, getdate.o, $(srcdir)/getdate.c)
	(wakeup): Target deleted.
	(UTILITIES): Delete wakeup and timer.

	* wakeup.c, timer.c, getdate.y, getdate.c: Files deleted.

1996-06-11  Geoff Voelker  <voelker@cs.washington.edu>

	* etags.c (etags_getcwd) [DOS_NT]: Change conditional to MSDOS only.
	* makefile.nt (ETAGS_CFLAGS): Define HAVE_GETCWD macro.

1996-06-06  Richard Stallman  <rms@psilocin.gnu.ai.mit.edu>

	* etags.c (main): Copy cwd when appending slash.

1996-05-25  Karl Heuer  <kwzh@gnu.ai.mit.edu>

	* Version 19.31 released.

1996-05-17  Francesco Potortì  <F.Potorti@cnuce.cnr.it>

	* etags.c (CNL_SAVE_DEFINEDEF): Set linecharno for use by readline.
	(Pascal_functions): Increase linecharno by the correct number of
	chars, inline the GET_NEW_LINE macro and delete its definition.

1996-05-03  Andrew Innes  <andrewi@harlequin.co.uk>

	* makefile.nt (OBJDIR, BLD): Remove macro definitions.

1996-05-03  Andrew Innes  <andrewi@harlequin.co.uk>

	* makefile.nt (LOCAL_FLAGS): Include path to NT shadow includes.
	(movemail.exe, fakemail.exe): Now built under Win32.o.

	* ntlib.c: Include ntlib.h.
	(nt_sleep): Rename to sleep.
	(getwd): Return directory.
	(getlogin, cuserid, getuid, setuid, getpwuid, getpass, fchown,
	sys_ctime, sys_fopen): New functions.

	* ntlib.h: New file.

1996-04-29  Richard Stallman  <rms@delasyd.gnu.ai.mit.edu>

	* pop.c (SEND, RECV): Renamed from send, recv.
	(pop_open, pop_trash): Make the trash_started code unconditional.
	(socket_connection): Delete casts to void.

1996-04-28  Richard Stallman  <rms@delasyd.gnu.ai.mit.edu>

	* movemail.c (DIRECTORY_SEP, IS_DIRECTORY_SEP): Definitions
	copied from lisp.h.

1996-04-22  Andrew Innes  <andrewi@harlequin.co.uk>

	* fakemail.c [WINDOWSNT]: Include ntlib.h.

	* hexl.c [DOSNT]: Include fcntl.h.
	[WINDOWSNT]: Include io.h.
	(main) [MSDOS]: Change conditional to DOS_NT.

	* movemail.c (access, unlink) [WINDOWSNT]: Macros undefined.
	(fork, syswait, DISABLE_DIRECT_ACCESS) [WINDOWSNT]: Macros defined.
	[WINDOWSNT]: Include locking.h.
	(main): Update usage message.  Use IS_DIRECTORY_SEP.
	(main) [DISABLE_DIRECT_ACCESS]: Don't check access if defined.
	(main) [WINDOWSNT]: Invoke locking instead of flock.
	(main) [MAIL_USE_SYSTEM_LOCK && WINDOWSNT]: Emulate ftruncate.
	(main) [MAIL_USE_POP]: Pass password to popmail if used.
	Include winsock.h; don't include unix inet headers.
	(popmail): Add password argument and pass it to pop_open.
	Open output file in binary mode.

	* pop.c [WINDOWSNT]: Include winsock.h and ntlib.h.
	Macro SOCKET_ERROR undefined.
	Don't declare h_errno.
	[!WINDOWSNT]: Define macros recv and send.
	[!WINDOWSNT] (POP_SERVICE): Change to pop3.
	(pop_open) [WINDOWSNT]: Initialize trash_started.
	(have_winsock) [WINDOWSNT]: New variable.
	(socket_connection) [WINDOWSNT]: Initialize winsock.
	(socket_connection): Use closesocket instead of close.
	(getline): Use recv instead of read.
	(fullwrite): Use send instead of write.
	(pop_trash): Use closesocket instead of close.
	(pop_trash) [WINDOWSNT]: Cleanup winsock.
	Check if being called recursively by sendline.

	* pop.h (struct _popserver): New field trash_started.

	* wakeup.c [HAVE_CONFIG_H]: Only include config.h when defined.

1996-04-14  Richard Stallman  <rms@mole.gnu.ai.mit.edu>

	* hexl.c (main) [DJGPP v2]: Don't change to binary for a tty.

1996-04-10  Richard Stallman  <rms@mole.gnu.ai.mit.edu>

	* etags.c [WINDOWSNT]: Include io.h.

1996-04-10  Geoff Voelker  <voelker@cs.washington.edu>

	* makefile.nt (CTAGSOBJ): Compile with regexp support.

1996-04-09  Eli Zaretskii  <eliz@is.elta.co.il>

	* hexl.c [DJGPP v2]: Include io.h.
	(main) [DJGPP v2]: Switch standard streams to binary with setmode.

	* b2m.c (main) [MSDOS]: Switch standard streams to binary under
	DJGPP v2.

1996-04-02  Richard Stallman  <rms@mole.gnu.ai.mit.edu>

	* etags.c (absolute_filename): Use absolutefn.

1996-03-31  Eli Zaretskii  <eliz@is.elta.co.il>

	* etags.c (absolutefn) [DOS_NT]: Support Novell drives whose drive
	letter isn't an alphabetic character.
	(main) [DOS_NT]: Use binary mode on redirected `stdout'.
	(process_file) [DOS_NT]: Convert all slashes to forward style.
	(absolute_filename) [DOS_NT]: Emit error message for relative
	paths with a drive letter.
	(absolute_filename) [DOS_NT]: Handle absolute pathnames with
	DOS/NT drive letters which try to reference the parent of the root.
	(absolute_dirname) [DOS_NT]: Convert all slashes to forward style.

1996-03-27  Geoff Voelker  <voelker@cs.washington.edu>

	* makefile.nt: Change uses of del to $(DEL).

1996-03-22  Francesco Potortì  <F.Potorti@cnuce.cnr.it>

	* etags.c (just_read_file): Reset lineno and charno on entry.

1996-03-15  Anders Lindgren  <andersl@csd.uu.se>

	* etags.c: Prolog language totaly rewritten.
	(Prolog_functions): Rewritten from scratch.
	(skip_comment, prolog_getit): Removed.
	(prolog_skip_comment): New function, like old skip_comment.
	(prolog_pred, prolog_atom, prolog_white): New functions.
	(erlang_func, erlang_attributes): Forward declarations added.
	(erlang_atom): Check if backslash ends line inside quoted atom.

1996-03-14  Francesco Potortì  <F.Potorti@cnuce.cnr.it>

	* etags.c (absolutefn): DOS_NT version corrected.
	(main): Append "/" to the dir name only if not already there.
	(print_help): Explain the absolute/relative file name issue.

1996-03-08  Anders Lindgren  <andersl@csd.uu.se>

	* etags.c: New Language Erlang added.
	(Erlang_functions, erlang_func, erlang_attribute, erlang_atom)
	(erlang_white): New functions.
	(Erlang_suffixes): New suffix list.
	(lang_names): Erlang entry added.
	(prolog_getit): Accepts headers spanning several lines.
	Always name tags.
	(Prolog_functions): Removed incorrect compensation for
	newline characters.
	(readline_internal): Zero-terminate last line.

1996-03-20  Mike Long  <mike.long@analog.com>

	* b2m.c (main): Initialize progname variable before using it.
	Quote `username' in From_ header.

1996-03-18  Geoff Voelker  <voelker@cs.washington.edu>

	* ntlib.c (getpid): New function.

1996-02-21  Richard Stallman  <rms@whiz-bang.gnu.ai.mit.edu>

	* emacsclient.c (main, both definitions):
	Print a newline for normal termination.

1996-02-21  Noah Friedman  <friedman@prep.ai.mit.edu>

	* tcp.c (main): Convert port to network byte order.

1996-01-20  Karl Heuer  <kwzh@gnu.ai.mit.edu>

	* pop.c (pop_retrieve, getline): Avoid type clashes.

1996-01-19  Karl Heuer  <kwzh@gnu.ai.mit.edu>

	* etags.c (enum sym_type, anonymous enum): Delete final comma.

1996-01-15  Paul Eggert  <eggert@twinsun.com>

	* rcs2log (initialize_fullname): Add support for NIS+.
	(hostname): Fully qualify the default hostname with the domainname
	if the hostname lacks a `.'.

1996-01-10  Karl Heuer  <kwzh@gnu.ai.mit.edu>

	* etags.c (consider_token): Fix typo in expression.

1996-01-04  Paul Eggert  <eggert@twinsun.com>

	* etags.c (substitute): Fix spelling in message.

1996-01-03  George V. Reilly  <georger@microcrafts.com>

	* makefile.nt (etags, ctags): Compile with regexp support.
	(make-docfile, wakeup, etags, ctags, hexl): Ensure build
	subdirectory exists before compiling.

1996-01-02  Karl Heuer  <kwzh@gnu.ai.mit.edu>

	* emacsserver.c (main): Do chmod based on existing permission.

1995-12-27  Richard Stallman  <rms@mole.gnu.ai.mit.edu>

	* Makefile.in (install): Turn on read/execute permission.

1995-12-03  Richard Stallman  <rms@whiz-bang.gnu.ai.mit.edu>

	* Makefile.in (LIB_STANDARD_LIBSRC): Use this instead of LIB_STANDARD.
	(LOADLIBES): Use LIB_STANDARD_LIBSRC.

1995-12-01  Richard Stallman  <rms@whiz-bang.gnu.ai.mit.edu>

	* Makefile.in (THIS_IS_MAKEFILE): Renamed from THIS_IS_YMAKEFILE.

1995-12-07  Francesco Potortì  <pot@cnuce.cnr.it>

	* etags.c (pfnote): Don't make a tag for ctags if there is no name.
	(getit, Asm_labels, Perl_functions, Pascal_functions, L_getit,
	get_scheme, prolog_getit): Name the tag in ctags mode.
	(pfnote): Truncate ctags lines to 50 chars, like it worked once.
	(Perl_interpreters): Accept "@PERL@" as an interpreter.
	(suggest_asking_for_help): New function.
	(main, get_language_from_name): Use suggest_asking_for_help.
	(main): Let get_language_from_name make language existence check.
	(streq, strneq): Check the arguments #if DEBUG.

1995-12-06  Francesco Potortì  <pot@cnuce.cnr.it>

	* etags.c (Cplusplus_suffixes): Add .M suffix for Objective C++.
	(gperf): Added keywords for Objective C and GNU macros.
	(sym_type): Added values to account for Objective C and GNU macros.
	(begtk): The '@' character can start a token.
	(objdef, methodlen, objtag): New variables for Objective C.
	(consider_token, C_entries): Added code for Objective C.
	(plain_C_suffixes): Add .m and .lm for Objective C.
	(Yacc_suffixes): Add .ym for Objective yacc.
	(GROW_LINEBUFFER): New macro.
	(consider_token, C_entries, Pascal_functions): Use the new macro.
	(consider_token): Take one more argument.  Caller changed.
	(consider_token): Use the hashing function to spot GNU macros.
	(C_entries): Consider // as a comment start even in plain C for
	the sake of Objective C parsing.

1995-12-04  Francesco Potortì  <pot@cnuce.cnr.it>

	* Makefile.in (ctags): Depend on etags only for simplicity;
	compile with regexp support enabled.

1995-11-24  Richard Stallman  <rms@mole.gnu.ai.mit.edu>

	* Version 19.30 released.

1995-11-22  Geoff Voelker  <voelker@cs.washington.edu>

	* makefile.nt (DOC, clean): Don't use switches to del not
	supported by Windows 95.

1995-11-13  Richard Stallman  <rms@mole.gnu.ai.mit.edu>

	* Makefile.in (regex.o): Depend on ../src/config.h.

1995-11-12  Richard Stallman  <rms@mole.gnu.ai.mit.edu>

	* Makefile.in (LIB_STANDARD): Extract this as in src/Makefile.in.
	(LOADLIBES): Use LIB_STANDARD.

1995-11-07  Kevin Gallo  <kgallo@microsoft.com>

	* makefile.nt (DOC): Include strings from w32term.c, w32xfns.c,
	w32fns.c, w32faces.c, w32select.c, w32menu.c, w32reg.c; remove
	Windows 95 conditional.

1995-11-06  Francesco Potortì  (pot@cnuce.cnr.it)

	* etags.c (get_lang_from_name, get_lang_from_interpreter,
	get_lang_from_suffix): New functions.
	(get_language): Function deleted.
	(lang_entry): Two members added to struct.
	(lang_names): Reflect the new layout of lang_entry.
	(print_language_names, main, find_entries): Use the new functions.
	(find_entries): Look at the first line for #! if no language.
	(C_entries): Invalidate the token when funcdef is reset.
	(Perl_functions): New function.
	(lang_suffixes): .pl and .pm are Perl suffixes.

1995-11-02  Francesco Potortì  (pot@cnuce.cnr.it)

	* etags.c (lowcase): Use the standard tolower function.
	(substitute): Remove some wrong and some useless code related with
	escape '\' character in regexp replacement string.
	(TEX_defenv): Added part, appendix, entry, index.  Removed typeout.
	(lang_suffixes): New suffixes: .hpp for C++; .f90 for Fortran;
	.bib, .ltx, .TeX for TeX (.bbl, .dtx removed); .ml for Lisp;
	.prolog for prolog (.pl removed).
	(massage_name, etags_getcwd): Use lowcase instead of tolower.
	(C_entries, find_entries): Added comments about memory leakage.
	(add_node): Dead code removed.

1995-10-29  Richard Stallman  <rms@mole.gnu.ai.mit.edu>

	* Makefile.in (getdate.o, movemail.o): Specify -Demacs.
	(ALL_CFLAGS, LINK_CFLAGS, CPP_CFLAGS): Delete -Demacs.

1995-08-30  Richard Stallman  <rms@mole.gnu.ai.mit.edu>

	* test-distrib.c: Add #undef for open, close, read, write.

1995-08-23  Roland McGrath  <roland@churchy.gnu.ai.mit.edu>

	* test-distrib.c [HAVE_CONFIG_H]: Include config.h.
	[! O_RDONLY]: Define it to zero.
	(main): Use O_RDONLY instead of explicit zero.

1995-08-17  Francesco Potortì  (pot@cnuce.cnr.it)

	* etags.c (Pascal_functions): Close comment bug corrected.
	(add_node): Correctly compare node file names.
	(Pascal_functions): Correctly allocate and free memory for tline.
	(pfnote): Put the definition of fp in the innermost block.
	(NODE): `named' member removed.
	(pfnote, free_tree, put_entries, total_size_of_entries): Do not
	use the `named' member, check whether `name' is NULL instead.
	(pfnote): `named' argument removed, all callers changed.
	(getit, Asm_labels, Pascal_functions, L_getit, get_scheme,
	TeX_functions, TEX_getit, prolog_getit): Useless string allocation
	removed from pfnote call, some code cleanup.
	(relative_filename): Free temporary space allocated by concat.

1995-08-16  Richard Stallman  <rms@mole.gnu.ai.mit.edu>

	* Makefile.in (getdate.c): New target.
	(getdate.o): Just compile getdate.c.

1995-08-12  Karl Heuer  <kwzh@gnu.ai.mit.edu>

	* fakemail.c (xrealloc): Change cast to match return type.

1995-08-10  Richard Stallman  <rms@mole.gnu.ai.mit.edu>

	* fakemail.c (xmalloc, xrealloc): Use return-type long *.

1995-08-06  Richard Stallman  <rms@mole.gnu.ai.mit.edu>

	* movemail.c (main): Fix previous change.
	Add error check for empty OUTNAME.

1995-08-05  Richard Stallman  <rms@mole.gnu.ai.mit.edu>

	* movemail.c (main): Mention lock file name in error message.

1995-07-30  Richard Stallman  <rms@mole.gnu.ai.mit.edu>

	* profile.c (gettimeofday): New function, defined if necessary.

1995-07-18  Richard Stallman  <rms@mole.gnu.ai.mit.edu>

	* Makefile.in: Renamed from Makefile.in.in.
	(distclean): Delete Makefile.c, not Makefile.in.

1995-07-17  Michael Shields  <shields@tembel.org>

	* Makefile.in.in (tags): Synonym for `TAGS'.

1995-07-16  Karl Heuer  <kwzh@gnu.ai.mit.edu>

	* Makefile.in.in (install, maybe-blessmail): Don't cd ..;
	configure has already set $(INSTALL) to the proper relative path.

1995-06-27  Francesco Potortì  (pot@cnuce.cnr.it)

	* etags.c (plain_C_entries): New function.
	(lowcase): New macro.
	(tail, Fortran_functions, Pascal_functions): Use new macro lowcase.
	(lang_suffixes): New suffix ".pc" for Pro*C files.
	(consider_token): Don't tag all tokens beginning with DEFUN & Co..
	(tail): Look for the end of the token when comparing.
	(takeprec): Since now tail behaves differently, use strneq.

1995-07-08  Paul Eggert  <eggert@twinsun.com>

	* rcs2log (datearg): Separate date from time with comma, not space,
	to work around CVS 1.5 bug.
	(CVSROOT): Don't abort when unset if repository is absolute.

1995-07-07  Paul Eggert  <eggert@twinsun.com>

	* rcs-checkin, rcs2log, vcdiff:
	Replace `#!/bin/sh' with `#! /bin/sh', for benefit of systems
	that interpret `#! /' as a 4-byte magic number.

1995-06-29  Jonathan I. Kamens  <jik@cam.ov.com>

	* movemail.c (main) [MAIL_USE_POP]: When a user specifies a
	mailbox with "po:mailbox", the mailbox is everything after the
	"po:" prefix.

1995-06-28  Richard Stallman  <rms@mole.gnu.ai.mit.edu>

	* emacsserver.c: Make all error messages start with `Error: '.
	(fatal_error, perror_1): New functions, use throughout.

1995-06-28  Paul Eggert  <eggert@twinsun.com>

	* rcs2log (CVSROOT, repository):
	Allow remote repositories a la CVS 1.4.

1995-06-27  Francesco Potortì  (pot@cnuce.cnr.it)

	* etags.c (plain_C_entries): New function.
	(lowcase): New macro.
	(tail, Fortran_functions, Pascal_functions): Use new macro lowcase.
	(lang_suffixes): New suffix ".pc" for Pro*C files.
	(consider_token): Don't tag all tokens beginning with DEFUN & Co..
	(tail): Look for the end of the token when comparing.
	(takeprec): Since now tail behaves differently, use strneq.

1995-06-26  Richard Stallman  <rms@mole.gnu.ai.mit.edu>

	* movemail.c (main): Add newline in usage message.

1995-06-21  Richard Stallman  <rms@mole.gnu.ai.mit.edu>

	* make-docfile.c (scan_file): Make sure it never looks at filename[-1].

1995-06-21  Francesco Potortì  (pot@cnuce.cnr.it)

	* etags.c (find_entries): Rewind before rereading the input file.

1995-06-20  Richard Stallman  <rms@mole.gnu.ai.mit.edu>

	* Version 19.29 released.

	* make-docfile.c (main) [MSDOS]: Do set _fmode.
	This undoes part of the previous change.

1995-06-19  Richard Stallman  <rms@mole.gnu.ai.mit.edu>

	* make-docfile.c (main): On MSDOS, don't change stdout
	to binary, and insist on an -o option.

1995-06-13  Geoff Voelker  <voelker@cs.washington.edu>

	* etags.c (process_file,absolute_filename): Handle filenames
	starting with a drive letter.

	* makefile.nt (install): Copy wakeup.exe properly.

1995-06-08  Karl Heuer  <kwzh@gnu.ai.mit.edu>

	* make-docfile.c [MSDOS]: #undef chdir.

1995-06-04  Paul Eggert  <eggert@twinsun.com>

	* rcs2log (output_authors): Allow ':' in time zone,
	as per ISO 8601 and RCS 5.6.8 beta.

1995-05-29  Francesco Potortì  (pot@cnuce.cnr.it)

	* etags.c (etags_getcwd): Undo the /bin/pwd change.  It may raise
	compatibility problems.

1995-05-26  Richard Stallman  <rms@gnu.ai.mit.edu>

	* etags.c (etags_getcwd): Don't use #elif.
	Have just one function body.

1995-05-25  Geoff Voelker  <voelker@cs.washington.edu>

	* makefile.nt (LIBS): Use BASE_LIBS.
	(make-docfile.exe,hexl.exe,wakeup.exe,etags.exe): Don't depend
	upon LIBS.
	(DOC): Use del instead of rm.
	(DOC) [WINDOWS95]: Use DOC.
	(clean): Handle MSVC aux files.
	(config.h,paths.h): Use $(CP) instead of cp.
	(config.h): Use $(CONFIG_H)
	(make-docfile.obj): Depend upon config.h.
	Clean up comments.

1995-05-23  Francesco Potortì  (pot@cnuce.cnr.it)

	* etags.c (etags_getcwd): Use /bin/pwd instead of pwd because the
	former gives the true path even in the presence of simlinks.

1995-05-07  Richard Stallman  <rms@mole.gnu.ai.mit.edu>

	* movemail.c (main): Increase lock timeout to five minutes.

1995-05-06  Geoff Voelker  <voelker@cs.washington.edu>

	* makefile.nt (obj): Use .c files.

1995-05-04  Richard Stallman  <rms@mole.gnu.ai.mit.edu>

	* make-docfile.c: Include config.h.
	(NO_SHORTNAMES): New definition.
	(xmalloc): Return long *.

	* etags.c (C_entries): Cast result of xrealloc.
	(xmalloc, xrealloc): Declare them to return long *.

	* b2m.c (xmalloc, xrealloc): Declare them long *.

	* movemail.c (xmalloc): Declare it to return long *.

1995-04-30  Paul Eggert  <eggert@twinsun.com>

	* rcs2log (datearg): If rlog options are specified explicitly,
	omit the implicit '-d>DATE' option.
	(repository, rlog): Allow absolute paths to CVS repositories.
	Look only at the first line of CVS/Repository.

1995-04-26  Karl Heuer  <kwzh@gnu.ai.mit.edu>

	* Makefile.in.in (extraclean): Depend on maintainer-clean, not
	realclean.

1995-04-24  Richard Stallman  <rms@mole.gnu.ai.mit.edu>

	* Makefile.in.in [REGEXP_IN_LIBC] (REGEXPOBJ, REGEXPDEPS):
	Alternative (empty) definitions.

1995-04-18  Richard Stallman  <rms@mole.gnu.ai.mit.edu>

	* emacsclient.c (main): Add argv[0] to an error message.

1995-04-13  Karl Heuer  <kwzh@gnu.ai.mit.edu>

	* emacsclient.c (main): Improve error handling.
	* cvtmail.c (main, skip_to_lf): Improve error handling.
	(sysfail): New function.

	* b2m.c (main): Check for trailing ", " before trying to delete it.

1995-04-12  Andreas Schwab  <schwab@issan.informatik.uni-dortmund.de>

	* Makefile.in.in (all): Build test-distrib and make-docfile.

	* make-docfile.c (scan_c_file): At end, restore file name last char
	to its original value.

1995-04-10  Richard Stallman  <rms@mole.gnu.ai.mit.edu>

	* emacsclient.c, emacsserver.c: Test NO_SOCKETS_IN_FILE_SYSTEM.

1995-04-08  Richard Stallman  <rms@mole.gnu.ai.mit.edu>

	* Makefile.in.in (BASE_CFLAGS): Renamed from ALLOCA_CFLAGS.
	(alloca.o, regex.o): Use BASE_CFLAGS.

1995-04-06  Richard Stallman  <rms@mole.gnu.ai.mit.edu>

	* emacsclient.c [Berkeley sockets version] (main): Declare getcwd.

1995-04-04  Karl Heuer  <kwzh@gnu.ai.mit.edu>

	* Makefile.in.in (aixcc, aixcc.c): Targets deleted.
	(SOURCES, distclean): Removed obsolete references to aixcc.

1995-04-02  Richard Stallman  <rms@mole.gnu.ai.mit.edu>

	* aixcc.lex: File deleted--surely obsolete now.

1995-03-23  Paul Eggert  <eggert@twinsun.com>

	* rcs2log (output_authors): Replace /[/]/ by /[\/]/, for
	portability to mawk and nawk.

1995-03-21  Paul Eggert  <eggert@twinsun.com>

	* rcs2log: Treat -u "login:fullname:mailaddr" as if it were
	-u "login<tab>fullname<tab>mailaddr".

1995-03-21  Paul Eggert  <eggert@twinsun.com>

	* rcs2log: Add -u "login<tab>fullname<tab>mailaddr" option, which
	replaces the (now obsolescent) -n login fullname mailaddr option.
	Add -R option for recursive rlog.
	(AWK): New environment variable (default `awk') for awk program name.
	(output_authors, tab, loginFullnameMailaddrs, recursive): New vars.
	Quote authors and fullnames correctly.
	Don't omit path from repository root when logging CVS files.

1995-03-15  Richard Stallman  <rms@mole.gnu.ai.mit.edu>

	* emacsclient.c, emacsserver.c: Use BSD sockets whenever available,
	even if HAVE_SYSVIPC.
	* emacsclient.c (main): Use getcwd if not BSD.

1995-03-13  Francesco Potortì  (pot@cnuce.cnr.it)

	* etags.c (process_file): Free (filename) after using it.
	(readline_internal): Do not access the char before start of line.

1995-02-22  Francesco Potortì  (pot@cnuce.cnr.it)

	* etags.c (C_entries): token_saved removed.  Initialise tok.valid and
	savetok.valid.  Mark token as valid when it is initialised.
	(make_tag): Make token only if token is valid and reset validity.
	(CNL_SAVE_DEFINEDEF): Test for savetok.valid instead of token_saved.
	(TOKEN): Added a new member: valid.

1995-02-15  Francesco Potortì  (pot@cnuce.cnr.it)

	* etags.c (C_entries): Bug corrected in xrealloc of token_str.
	(main): Do not read twice the last filename in the stdin file list.

1995-02-14  Francesco Potortì  (pot@cnuce.cnr.it)

	* etags.c (C_entries): Initialise the new members of TOKEN.
	(C_entries): Do not allocate a new space for each token found by
	consider_token.  Let make_tag do that instead.
	(make_tag): Since now TOKEN has memory of where it is taken from,
	this new macro substitutes both make_tag_from_new_lb and
	make_tag_from_oth_lb.  All callers changed.
	(TOKEN): Add linepos and buffer members.
	(main): Initialise token_str.
	(lang_extensions): Recognise .c++ and .h++ as C++ file suffixes.
	(token_str): New global variable used by C_entries.

1995-02-07  Richard Stallman  <rms@pogo.gnu.ai.mit.edu>

	* Makefile.in.in (maintainer-clean): Renamed from realclean.

1995-02-01  Francesco Potortì  (pot@cnuce.cnr.it)

	* etags.c (pfnote): Initialise been_warned in the node.
	(C_entries): Removed a speed hack for the sake of clarity.

1995-01-18  Francesco Potortì  (pot@cnuce.cnr.it)

	* etags.c (longopts, print_help, main): Use -I as abbreviation
	for the --ignore-indentation option.
	(main): Do not print an error message for unknown options.

1995-01-12  Francesco Potortì  (pot@cnuce.cnr.it)

	* etags.c (FILEPOS, GET_CHARNO, GET_FILEPOS, max, LINENO): Deleted.
	(append_to_tagfile, typedefs, typedefs_and_cplusplus)
	(constantypedefs, update, vgrind_style, no_warnings)
	(cxref_style, cplusplus, noindentypedefs): Were int, now logical.
	(permit_duplicates): Was a var, now a #define.
	(filename_lb): Was global, now local to main.
	(main): Open the tag file when in cxref mode.
	Use a BUFSIZ size buffer for making the shell commands.
	Look at the return value from the system routine.
	Exit when cannot open the tag file.
	(process_file): Open the file and pass the FILE* to find_entries.
	(find_entries): Now void, because does not open the file itself.
	(pfnote): Recovering from lack of memory does not work.  Removed.
	Use savenstr and simplify the code.
	(free_tree): Only free the name space if node is named.
	(structtag): Now a pointer, not a fixed length array of chars.
	(consider_token): Don't take a token as argument.  Use savenstr
	when saving a tag in structtag.  Callers changed.
	(TOKEN): Structure changed.  Now used only in C_entries.
	(TOKEN_SAVED_P, SAVE_TOKEN, RESTORE_TOKEN): Deleted.
	(C_entries): nameb and savenameb deleted.  Use dinamic allocation.
	(pfcnt): Deleted.  Users updated.
	(getit, Asm_labels, Pascal_functions, L_getit, get_scheme)
	(TEX_getit, prolog_getit): Use dinamic allocation for storing
	the tag instead of a fixed size buffer.

1995-01-10  Richard Stallman  <rms@mole.gnu.ai.mit.edu>

	* movemail.c (main): Skip past the colon in inname.

1995-01-10  Francesco Potortì  (pot@cnuce.cnr.it)

	* etags.c (pfatal): New function.
	(main, etags_getcwd): Use pfatal.
	(etags_getcwd): Corrected another bug in the HAVE_GETCWD version.

1995-01-10  Francesco Potortì  (pot@cnuce.cnr.it)

	* etags.c (Lang_function): Use void instead to declare the
	language functions, because many compilers are buggy.
	(etags_getcwd): Fix the previous fix on the #else branch.
	(readline_internal): Discard possible \r before \n here.
	(C_entries): Do not deal with \r here: undo previous fix.

1995-01-09  Francesco Potortì  (pot@fly)

	* b2m.c (concat, xmalloc, xrealloc, readline, xnew): Four new
	functions and a macro that allow the program to work on input
	lines of whatever length.  Copied from etags.c.
	(fatal): Print a fatal error message and exit.
	(main): Use the new functions.  Fixed a bug that made a \037 char
	appear at the end of the output.

1995-01-06  Richard Stallman  <rms@mole.gnu.ai.mit.edu>

	* etags.c (C_entries): Ignore carriage return at end of line.

1994-12-26  Richard Stallman  <rms@mole.gnu.ai.mit.edu>

	* fakemail.c (xmalloc, xrealloc): Add casts.
	(add_field): Handle <...> and "..." syntax.
	(setup_files, get_keyword): Clean up parens and line breaks.
	(args_size): Likewise.

1994-12-21  David J. MacKenzie  <djm@geech.gnu.ai.mit.edu>

	* yow.c: Include program name in error messages.

1994-12-21  Richard Stallman  <rms@mole.gnu.ai.mit.edu>

	* make-docfile.c (scan_lisp_file): Handle dynamic doc strings.
	(xmalloc, fatal, error): New functions.
	(progname): New variable.
	(main): Set progname.

1994-12-05  Richard Stallman  <rms@mole.gnu.ai.mit.edu>

	* emacsclient.c, emacsserver.c [HAVE_SYSVIPC]: Include sys/utsname.h.
	(main): If socket/mqueue name is in home dir, add in the host name.
	Rename .emacs_server to .emacs-server....

1994-12-04  Richard Stallman  <rms@mole.gnu.ai.mit.edu>

	* emacsclient.c [!HAVE_SYSVIPC] (main): Fix error message diction.

1994-11-22  Francesco Potortì  (pot@cnuce.cnr.it)

	* etags.c (print_help): Print --regex usage for ctags also.
	(main): Use -h in addition to -H as abbreviation for --help.

1994-11-16  Francesco Potortì  (pot@cnuce.cnr.it)

	* etags.c [ETAGS_REGEXP]: All the new code that deals with regexps
	is compiled if this is defined.  The new functions and variables
	added #ifdef ETAGS_REGEXP are not listed in this ChangeLog.
	[VMS]: All VMS specific code previously contained in
	etags-vmslib.c is now included here, modified for dealing with
	language and regex options intermixed with filenames.
	(header_file): Global variable deleted.
	(Lang_Function): New typedef.  All language parser functions
	changed to this new type.
	(string_numeric_p, substr, prestr): Functions deleted.
	(readline_internal): Does the job that readline did previously.
	(longopts): --language and --regex options added.
	(lang_names, lang_extensions, lang_func, print_language_names):
	New structures, variables and functions for choosing languages.
	(print_help): Help strings updated.  Calls print_language_names.
	(argument_type, ARGUMENT): Typedefs for dealing with language and
	regex options intermixed with filenames.
	(main): Changed the way of dealing with arguments on the command
	line to deal with language and regex options intermixed with
	filenames.
	(get_language, default_C_entries, Cplusplus_entries,
	Cstar_entries, Yacc_entries, just_read_file): New functions.
	(find_entries): Use the new method for choosing the language.
	(Pascal_functions): Allow intermixing of comment styles.
	(prolog_getit, skip_comment): Rewritten for speed.
	(readline): Rewritten to deal with regexps.

1994-11-16  Francesco Potortì  (pot@cnuce.cnr.it)

	* etags.c (<errno.h>): #include added.
	(etags_getcwd): Check return value from getcwd.

1994-11-10  Richard Stallman  <rms@mole.gnu.ai.mit.edu>

	* profile.c (TV1, TV2): Use EMACS_TIME as type.
	(get_time): Use EMACS_SUB_TIME.

1994-10-30  Geoff Voelker  <voelker@cs.washington.edu>

	* ntlib.c: New file.
	* makefile.nt: New file.

	* make-docfile.c (main) [WINDOWSNT]: Set _fmode and stdout to O_BINARY.
	[WINDOWSNT]: Include the NT headers.
	(READ_TEXT, READ_BINARY): Test DOS_NT, not MSDOS.

	* etags.c (main, etags_getcwd): Test DOS_NT instead of MSDOS.
	[WINDOWSNT]: Include some NT headers.

1994-10-24  Jonathan I. Kamens  (jik@cam.ov.com)

	* pop.c (getline): When a search of already-read input for CRLF
	fails, store the fact that we've searched it and don't search it
	again after reading more data.

	* pop.c (getline): When determining whether or not it's necessary
	to grow the input buffer, take into account the null that's stored
	at the end of already-read input in the buffer.

1994-10-21  Francesco Potortì  (pot@cnuce.cnr.it)

	* etags.c (prestr, substr): Return a logical type.
	(consider_token): Comment out "EXFUN".  Use "DEFUN" instead of "DEF".
	(consider_token): Set funcdef to fignore when a DEFUN is met.
	(C_entries): Now we can use Tom Hageman patch for extern "C".

1994-10-20  Richard Stallman  <rms@mole.gnu.ai.mit.edu>

	* movemail.c: PopServer renamed to popserver throughout.

1994-10-20  David J. MacKenzie  <djm@duality.gnu.ai.mit.edu>

	* etags.c: Don't declare malloc, since we include config.h.
	* fakemail.c: Likewise.

1994-10-19  Richard Stallman  <rms@mole.gnu.ai.mit.edu>

	* movemail.c: Don't declare malloc.

1994-10-19  David J. MacKenzie  <djm@duality.gnu.ai.mit.edu>

	* rcs-checkin: Use test -r instead of < to check readability, to
	avoid syntax error.

1994-10-19  Jonathan I. Kamens  (jik@cam.ov.com)

	* pop.c: Only include ../src/config.h if HAVE_CONFIG_H is
	defined, and if HAVE_CONFIG_H isn't defined, define
	MAIL_USE_POP always (so that this file can be included in
	other programs besides emacs).

	* pop.c: Only declare h_errno if HAVE_H_ERRNO isn't defined or
	HAVE_CONFIG_H isn't defined.

	* pop.c (find_crlf, getline): Instead of using strstr, use a
	custom function for finding CRLF.
	(my_strstr): Function deleted.

1994-10-17  Jonathan I. Kamens  (jik@cam.ov.com)

	* pop.c (getline): Fix a segfault because of passing a
	non-null-terminated string into strstr().  Fix from
	djm@va.pubnix.com (David J. MacKenzie).

	* pop.c: Don't include <string.h> and <strings.h>.

	* pop.c: Include <des.h> before <krb.h>, rather than after.  They
	should be interchangeable, and indeed the inclusion is done in
	both orders in various files in the Kerberos 4 library sources,
	but djm@va.pubnix.com (David J. MacKenzie) reports that BSDI
	requires that <des.h> be included first, and I don't see any harm
	in changing the order.

	* pop.c: Include ../src/config.h, to get HAVE_STRING_H and
	STDC_HEADERS, if they're defined.  Undef open, read, write and
	close after including it.

1994-10-18  Richard Stallman  <rms@mole.gnu.ai.mit.edu>

	* pop.c: Fix mismatch in conditionals.

	* make-docfile.c (main): Don't process one input file twice.
	Never use exit code > 1.

	* pop.c (open, close, read, write): Add #undefs.

	* pop.c: Don't declare malloc, realloc, free.
	Include ../src/config.h.
	Don't include string.h or strings.h.
	Include des.h before krb.h.
	Do declare my_strstr.
	(getline): Really use my_strstr.
	Leave one empty place in server->buffer,
	and put a null at the end of the data in it.

1994-10-17  Andreas Schwab  <schwab@issan.informatik.uni-dortmund.de>

	* emacsserver.c [SYSV_IPC] (main): Catch SIGHUP as well.  Don't
	call kill with pid 0.  Handle EINTR when receiving messages.

1994-10-17  Karl Heuer  <kwzh@gnu.ai.mit.edu>

	* Makefile.in.in (regex.o): Use full path to find regex.c.

1994-10-17  Francesco Potortì  (pot@fly.cnuce.cnr.it)

	* Makefile.in.in (etags): Add dependency on regex.o, link with it.
	(REGEXPOBJ, REGEXPDEPS, regex.o): Target and macros added.

1994-10-12  David J. MacKenzie  (djm@duality.gnu.ai.mit.edu)

	* Makefile.in.in (DONT_INSTALL): Remove make-path.
	(${archlibdir}): Use mkinstalldirs instead.

	* movemail.c: Make functions that return nothing void, not
	implicitly int.
	(main): Improve usage message.
	(error): Write to stderr, not stdout.

	* b2m.c cvtmail.c digest-doc.c emacsclient.c emacsserver.c etags.c
	fakemail.c hexl.c make-docfile.c profile.c sorted-doc.c test-distrib.c
	timer.c wakeup.c yow.c: Eliminate some -Wall warnings from unused
	variables and implicitly declared functions.

1994-10-11  Richard Stallman  <rms@mole.gnu.ai.mit.edu>

	* Makefile.in.in (clean): rm DOC* and *.tab.[ch].
	(distclean): Not here.

	* Makefile.in.in (libexecdir): Renamed from libdir.

1994-10-11  Francesco Potortì  (pot@cnuce.cnr.it)

	* etags.c (C_entries): Name the #define's that are macros.

1994-10-10  Roland McGrath  <roland@churchy.gnu.ai.mit.edu>

	* emacsserver.c [! SYSVIPC] (main): Fix uses of FD_* macros:
	fd_set arg is a pointer, descriptor arg comes first.

1994-09-29  Francesco Potortì  (pot@cnuce.cnr.it)

	* etags.c (C_entries): Recognise typedef of ANSI style functions.
	(C_entries): Recognise #define inside a struct.
	(C_entries): ANSI tells that preprocessor commands do not have to
	start on the first column.
	(print_help): Documentation corrected for -d and -D.
	(white, endtk): ANSI tells the vertical tab is a separator.

1994-09-24  Jonathan I. Kamens  (jik@gza-client1.aktis.com)

	* Makefile.in.in (MOVE_FLAGS, MOVE_LIBS): New variables.
	(pop.o, movemail.o): New targets.
	(movemail): Link in pop.o and movemail.o.  Use MOVE_LIBS, MOVE_FLAGS.

	* pop.c, pop.h: New files.

	* movemail.c: Improve POP code, move most of it into a separate file.
	(mbx_delimit_end, mbx_delimit_begin): Check for errors.
	(mbx_write): Check for errors and for From line.
	(pop_retr, popmail): Use subroutines in pop.c to do the real work.
	(get_errmsg, multiline, getline, putline, pop_stat, pop_command)
	(pop_init): Functions deleted.

1994-09-23  Richard Stallman  <rms@churchy.gnu.ai.mit.edu>

	* make-path.c (touchy_mkdir): Make dir ugo+rx even if it isn't new.
	Rename path to dirname.

1994-09-23  Richard Stallman  <rms@mole.gnu.ai.mit.edu>

	* Makefile.in.in (UTILITIES):
	Remove test-distrib, make-docfile, make-path.
	(DONT_INSTALL): New variable--list those files here.
	(clean): Delete the files in DONT_INSTALL.

1994-09-20  Richard Stallman  <rms@mole.gnu.ai.mit.edu>

	* b2m.c (from, labels, data): Use MAX_DATA_LEN as length.
	(main): Use fgets, not gets.

1994-09-17  Richard Stallman  <rms@mole.gnu.ai.mit.edu>

	* timer.c: Don't declare malloc.

1994-09-16  Karl Heuer  <kwzh@gnu.ai.mit.edu>

	* emacsserver.c (FD_*) [HAVE_SOCKETS & !HAVE_SYSVIPC]: If not already
	defined, use simple 32-bit versions of these macros.
	(main) [HAVE_SOCKETS & !HAVE_SYSVIPC]: Use these macros.

1994-09-16  Andreas Schwab  <schwab@issan.informatik.uni-dortmund.de>

	* etags.c (etags_getcwd): Use getcwd if available.

1994-09-11  Richard Stallman  <rms@mole.gnu.ai.mit.edu>

	* Version 19.27 released.

1994-09-07  Richard Stallman  <rms@mole.gnu.ai.mit.edu>

	* Version 19.26 released.

1994-08-15  Paul Eggert  <eggert@twinsun.com>

	* rcs2log: Add support for CVS.
	Work with `rlog's that output ISO 8601 dates.

1994-08-09  Lawrence R. Dodd  <dodd@roebling.poly.edu>

	* rcs2log: Use <> to delimit email address.

1994-08-06  Richard Stallman  <rms@mole.gnu.ai.mit.edu>

	* emacsserver.c [SYSV_IPC] (main): Make a separate process
	so we can listen for multiple requests.

1994-08-04  Richard Stallman  <rms@mole.gnu.ai.mit.edu>

	* movemail.c: Include config.h first thing.

1994-08-01  Richard Stallman  <rms@mole.gnu.ai.mit.edu>

	* emacsserver.c (main): Add casts to avoid warnings.

1994-07-29  Richard Stallman  <rms@mole.gnu.ai.mit.edu>

	* Makefile.in.in (${archlibdir}): Compare the proper dir
	before installing the scripts.

1994-07-27  Richard Stallman  <rms@mole.gnu.ai.mit.edu>

	* emacsclient.c (main): New local var progname saves argv[0].

1994-07-26  Richard Stallman  <rms@mole.gnu.ai.mit.edu>

	* emacsclient.c (main): Don't actually modify argv[0].
	Modify a copy instead.

1994-07-25  Richard Stallman  <rms@mole.gnu.ai.mit.edu>

	* profile.c (reset_watch, get_time): Use EMACS_GET_TIME.
	(tzp): Var deleted.

	* Makefile.in.in: Add #undef alloca.

1994-07-12  Richard Stallman  (rms@mole.gnu.ai.mit.edu)

	* timer.c (xmalloc): New function.

1994-07-11  Richard Stallman  (rms@mole.gnu.ai.mit.edu)

	* Makefile.in.in (ALLOCA_CFLAGS): New variable.
	(alloca.o): New target.

1994-07-08  Dave Love  (d.love@dl.ac.uk)

	* etags.c (takeprec): Recognise `character*(*) function'.

1994-07-08  Francesco Potortì  (pot@cnuce.cnr.it)

	* etags.c (main): Don't barf on obsolete -t and -T switches.
	(main): Print an explicative message when a switch is not known.

1994-06-23  Richard Stallman  (rms@mole.gnu.ai.mit.edu)

	* hexl.c: Don't declare exit or perror.

	* emacsserver.c (main): Don't declare geteuid.
	Don't declare getenv if convex.

1994-06-07  Richard Stallman  (rms@mole.gnu.ai.mit.edu)

	* Makefile.in.in (test-distrib): Use ALL_CFLAGS.

1994-06-03  Francesco Potortì  (pot@fly.cnuce.cnr.it)

	* etags.c (absolute_filename): Remove infinite loop bug when
	accessing files in directories whose name begins with a dot.

1994-06-03  Francesco Potortì  (pot@fly.cnuce.cnr.it)

	* etags.c (etags_getcwd): Delete the trailing newline from cwd.

1994-06-01  Morten Welinder  (terra@diku.dk)

	* yow.c (rootrelativepath) [MSDOS]: Define, expanding to dynamic
	location of data directory.

1994-05-30  Richard Stallman  (rms@mole.gnu.ai.mit.edu)

	* Version 19.25 released.

1994-05-28  Richard Stallman  (rms@mole.gnu.ai.mit.edu)

	* Makefile.in.in (distclean): Delete Makefile, Makefile.in, blessmail.

1994-05-27  Richard Stallman  (rms@mole.gnu.ai.mit.edu)

	* Makefile.in.in (blessmail): Don't depend on ../src/emacs.

1994-05-23  Richard Stallman  (rms@mole.gnu.ai.mit.edu)

	* Version 19.24 released.

1994-05-19  Richard Stallman  (rms@mole.gnu.ai.mit.edu)

	* make-docfile.c (write_c_args): Put `default' in upper case.

1994-05-17  Richard Stallman  (rms@mole.gnu.ai.mit.edu)

	* etags.c (etags_getcwd): Cast result of popen.
	(popen): Declaration deleted.

1994-05-17  Karl Heuer  (kwzh@gnu.ai.mit.edu)

	* etags.c [!MSDOS]: Declare popen.

1994-05-17  Richard Stallman  (rms@mole.gnu.ai.mit.edu)

	* b2m.c (main): Avoid crash if argc is 1.

1994-05-16  Richard Stallman  (rms@mole.gnu.ai.mit.edu)

	* Version 19.23 released.

	* Makefile.in.in (blessmail): Specify directory for blessmail.el.

1994-05-12  Richard Stallman  (rms@mole.gnu.ai.mit.edu)

	* Makefile.in.in (maybe-blessmail): Mention bless-mail is in lib-src.

1994-05-05  David J. MacKenzie  (djm@nutrimat.gnu.ai.mit.edu)

	* Makefile.in.in: Fix out of date comment.

1994-05-05  Richard Stallman  (rms@mole.gnu.ai.mit.edu)

	* Makefile.in.in: Put in a separator for where to start cpp procssing.
	Move all autoconf substitutions above that point.
	Above that point, use Make-style comments.
	This goes with changes in ../configure.in.

1994-05-03  Richard Stallman  (rms@mole.gnu.ai.mit.edu)

	* Makefile.in.in (maybe-blessmail): New target to print the blessmail
	warning message.
	(${archlibdir}): Don't do it here.  Don't depend on blessmail.

1994-05-02  Karl Heuer  (kwzh@gnu.ai.mit.edu)

	* Makefile.in.in (${archlibdir}): Be lenient about wc output format.

1994-05-01  Richard Stallman  (rms@mole.gnu.ai.mit.edu)

	* Makefile.in.in (${archlibdir}): Don't run blessmail; instead
	print advice to run it, if it has anything significant to do.
	And only if MOVEMAIL_NEEDS_BLESSING.
	(blessmail): Use emacs, not temacs.
	(configuration): Renamed from configname.

1994-04-30  Morten Welinder  (terra@diku.dk)

	* etags.c (find_entries): Treat `*.cpp' as C++ files.

1994-04-30  Morten Welinder  (terra@diku.dk)

	* etags.c [MSDOS]: #include <sys/param.h> for the following.
	[MSDOS] (etags_getcwd): Define simple MSDOS version without spawning
	a shell.

1994-04-29  Morten Welinder  (terra@diku.dk)

	* hexl.c [MSDOS]: Don't define proto type for exit.

1994-04-28  Richard Stallman  (rms@mole.gnu.ai.mit.edu)

	* b2m.c: Don't include string.h or strings.h.

1994-04-27  Karl Heuer  (kwzh@gnu.ai.mit.edu)

	* Makefile.in.in: C_SWITCH_SYSTEM and C_SWITCH_MACHINE are now cpp
	symbols, not make variables.

1994-04-23  Richard Stallman  (rms@mole.gnu.ai.mit.edu)

	* Makefile.in.in (etags, ctags): Make VERSION a string constant.
	* etags.c (print_version): Print VERSION as a string.

1994-04-20  Richard Stallman  (rms@mole.gnu.ai.mit.edu)

	* fakemail.c (readline): Fix updating of p when buffer grows.

1994-04-20  Karl Heuer  (kwzh@gnu.ai.mit.edu)

	* Makefile.in.in (blessmail): New target.
	${archlibdir}: Use blessmail when installing movemail.

1994-04-18  Richard Stallman  (rms@mole.gnu.ai.mit.edu)

	* fakemail.c (readline): When extending the buffer,
	calculate end afresh using the new size.

1994-04-18  Francesco Potortì  (pot@fly.cnuce.cnr.it)

	* etags.c (main, print_help): Eliminate the -F option.

1994-04-18  Francesco Potortì  (pot@fly.cnuce.cnr.it)

	* etags.c (absolute_filename): Compare against '\0' instead of NULL.

1994-04-16  Richard Stallman  (rms@mole.gnu.ai.mit.edu)

	* Makefile.in.in: Renamed from Makefile.in.
	Makefile.in is now generated from it, and then preprocessed.
	Change comments to C syntax.
	Include config.h.
	(LIBS_SYSTEM, LIBS_MACHINE): Define as empty if not defined.
	(LOADLIBES): Define from LIBS_SYSTEM and LIBS_MACHINE.

1994-04-13  Richard Stallman  (rms@mole.gnu.ai.mit.edu)

	* movemail.c [HAVE_UNISTD_H]: Include unistd.h.

1994-04-12  Francesco Potortì  (pot@fly.cnuce.cnr.it)

	* etags.c (etags_getcwd): Initialize bufsize.

1994-04-11  Richard Stallman  (rms@mole.gnu.ai.mit.edu)

	* profile.c (gettimeofday): If system doesn't have this, define it
	to give a fatal error.

1994-04-11  Karl Heuer  (kwzh@gnu.ai.mit.edu)

	* movemail.c (main): Use setuid, not seteuid.

1994-04-11  Richard Stallman  (rms@mole.gnu.ai.mit.edu)

	* etags.c: #undef static.

1994-04-08  Francesco Potortì  (pot@fly.cnuce.cnr.it)

	* etags.c (outf, outfiledir): Renamed to tagf, tagfiledir.
	(PF_funcs, Asm_funcs, L_funcs, PAS_funcs, TEX_funcs)
	(Scheme_funcs, prolog_funcs): Renamed to Fortran_functions,
	Asm_labels, Lisp_functions, Pascal_functions, Scheme_functions,
	TeX_functions, Prolog_functions.
	(inf): No more a global variable.
	(C_entries): Take 2nd parameter `inf' instead of using the global one.
	(find_entries): Added the cp1 var for optimisation.
	(find_entries): Added more suffixes for assembler files.
	(Asm_funcs): Now finds labels even without an ending colon.

1994-03-30  Francesco Potortì  (pot@fly.cnuce.cnr.it)

	* etags.c (main): Use etags_getcwd for compatibility.
	(etags_getcwd): New function.

1994-03-25  Richard Stallman  (rms@mole.gnu.ai.mit.edu)

	* Makefile.in (etags, ctags): Pass -D for VERSION.

1994-03-25  Francesco Potortì  (pot@cnuce.cnr.it)

	* etags.c (emacs_tags_format, ETAGS): Removed.  Use CTAGS instead.
	(main): Don't allow the use of -t and -T in etags mode.
	(print_help): Don't show options enabled by default.
	(print_version): Show the emacs version number if VERSION is #defined.
	(find_entries): Add "ss" as suffix for Chez Scheme.

1994-03-23  Francesco Potortì  (pot@cnuce.cnr.it)

	* etags.c (cwd, outfiledir): Vars added.
	(relative_filename, absolute_filename, absolute_dirname):
	functions added to compute filenames in tags files.
	(process_file): Filenames in tags file are relative to the
	directory where the tags file is (useful with the -o option).
	(main): Initialise the outfiledir var.
	(TYPEDST): Added the `tignore' value.
	(C_entries): Corrected various small bugs.

1994-03-19  Richard Stallman  (rms@mole.gnu.ai.mit.edu)

	* Makefile.in (UTILITIES): `env' deleted.
	(env): Target deleted.
	* env.c: File deleted.

1994-03-14  Richard Stallman  (rms@mole.gnu.ai.mit.edu)

	* Makefile.in (install, ${archlibdir}): Switch back to ..
	before running INSTALL_PROGRAM.

1994-03-14  Francesco Potortì  (pot@cnuce.cnr.it)

	* etags.c (TYPEDST): Added the `tignore' value.
	(C_entries): Corrected various bugs, now correctly parses the
	`extern "C" {' construction (patch by Tom R.Hageman).

1994-03-05  Richard Stallman  (rms@mole.gnu.ai.mit.edu)

	* b2m.c: Use <...> to include config.h.
	Don't include stdlib.h.

1994-03-03  Heiko Muenkel  (muenkel@tnt.uni-hannover.de)

	* b2m.c (main): Change delimiter from "^L" to "^_^L".
	Allow for text following "BABYL OPTIONS:".
	Add --help option.  Use argv[0] in error messages.

1994-03-01  Richard Stallman  (rms@mole.gnu.ai.mit.edu)

	* emacsclient.c (main) [HAVE_SYSVIPC]:
	Make msgp->mtext longer if necessary.
	On HPUX, error if it's more than 512 chars.

1994-02-26  David J. MacKenzie  (djm@geech.gnu.ai.mit.edu)

	* etags-vmslib.c: Use GPL.
	* emacstool.c: Use GPL.
	* fakemail.c: Update GPL.

	* make-path.c (main): Return 1 on error, not -1.
	Update GPL.

	* cvtmail.c: Declare malloc, realloc, xmalloc, xrealloc, getenv.
	(xmalloc, xrealloc): Return char *, not int.
	(error): Write to stderr, not stdout.
	Update GPL.

1994-02-23  Karl Heuer  (kwzh@gnu.ai.mit.edu)

	* profile.c (main, get_time): Don't crash on invalid input.

1994-02-22  Karl Heuer  (kwzh@gnu.ai.mit.edu)

	* profile.c (get_time): Simplify; avoid calling index.
	(main): Exit on EOF.

1994-02-17  Francesco Potortì  (pot@cnuce.cnr.it)

	* etags.c (--absolute-pathnames): Option removed.

1994-02-16  Richard Stallman  (rms@mole.gnu.ai.mit.edu)

	* fakemail.c (put_line): Don't break the line if it all fits.

1994-02-14  Francesco Potortì  (pot@fly)

	* etags.c (absolute_pathnames, cwd): Added global vars.
	(longopts, print_help, main, process_file): Put absolute filenames
	in the tag file if the -A --absolute-pathnames option is used.
	(print_help): Alphabetically order the options.
	(malloc, realloc, strcpy, strncpy, strcmp): Remove extern declar.

1994-02-09  Richard Stallman  (rms@mole.gnu.ai.mit.edu)

	* Makefile.in (C_SWITCH_MACHINE): Get this from autoconf.
	(ALL_CFLAGS, LINK_CFLAGS, CPP_CFLAGS): Use C_SWITCH_MACHINE.

1994-02-07  Christian Lynbech  (lynbech@avignon)

	* emacsserver.c (main) [HAVE_SYSVIPC]: Reverse test of fork value.

1994-02-04  Richard Stallman  (rms@mole.gnu.ai.mit.edu)

	* Makefile.in (UTILITIES): Mention profile.
	(profile): New target.

	* profile.c: New file.

1994-01-16  Roland McGrath  (roland@churchy.gnu.ai.mit.edu)

	* make-docfile.c: Make the argument list output look more like the
	Lisp docstrings do.
	(write_c_args): Take new arg FUNC.  Make output
	look like lisp call prototypes: (function ARG1 ARG2), upcasing args.
	(scan_c_file): Pass BUF to write_c_args for FUNC arg.

1994-01-14  Francesco Potortì  (pot@cnuce.cnr.it)

	* etags.c (stab_entry, stab_create, stab_find, stab_search,
	stab_type, add_keyword, C_reate_stab, C_create_stabs): Deleted.
	Use gperf generated hash table instead of linked list.
	(C_stab_entry, hash, in_word_set, get_C_stab, C_symtype): Added.
	Mostly code generated by gperf.
	(consider_token): Removed unused parameter `lp'.
	(PF_funcs, getit): Allow subroutine and similar declarations
	to span multiple lines.
	(C_entries): Check for newline if inchar to avoid bus errors.
	(process_file, find_entries): Distinguish among nonexistent
	and not regular file.

1994-01-14  Richard Stallman  (rms@mole.gnu.ai.mit.edu)

	* timer.c: Include errno.h; don't include fasync.h.
	(schedule): Don't return a value.
	(sigcatch): Reestablish the handler first.
	(getevent): Always call notify at the end.
	(notify): Defer alarms around the whole body of function.

1994-01-12  Richard Stallman  (rms@mole.gnu.ai.mit.edu)

	* timer.c (main): Don't request SIGIO, and don't handle it.
	Loop calling getevent.
	(sigcatch): Delete code to handle SIGIO.
	if defer_alarms is set, don't call notify, just set alarm_deferred.
	(getevent): Use read, not getchar.  Handle EINTR and EAGAIN.
	Set defer_alarms around realloc and schedule.
	If alarm_deferred gets set, call notify.
	Likewise if this event is the only pending event.
	Make buf and buf_size global variables.
	Don't malloc buf if it is already non-zero.
	(schedule): Just exit if run out of memory.
	Return the number of events.
	(signal) [_CX_UX]: Add #undef.

1994-01-11  Richard Stallman  (rms@mole.gnu.ai.mit.edu)

	* timer.c [USG] (SIGIO): Define as SIGPOLL.
	(main) [USG]: Do ioctl to enable SIGPOLL.

1994-01-08  Roland McGrath  (roland@churchy.gnu.ai.mit.edu)

	* timer.c: Don't declare sys_errlist; declare strerror instead.
	(schedule, main): Call strerror instead of using sys_errlist.
	* movemail.c (get_errmsg, pfatal_with_name, pfatal_and_delete):
	Call strerror instead of using sys_errlist.
	* env.c (main): Call strerror instead of using sys_errlist.
	* emacsclient.c: Don't declare sys_errlist; declare strerror instead.
	(main): Call strerror instead of using sys_errlist.
	* emacsclient.c [! HAVE_STRERROR] (strerror): Define the function.
	* env.c [! HAVE_STRERROR] (strerror): Likewise.
	* timer.c [! HAVE_STRERROR] (strerror): Likewise.
	* movemail.c [! HAVE_STRERROR] (strerror): Likewise.

1994-01-05  Richard Stallman  (rms@mole.gnu.ai.mit.edu)

	* hexl.c: Fix up whitespace.  Get rid of spurious casts to void.

	* movemail.c (malloc): Don't declare it.
	(xmalloc): Cast result of malloc.
	(strcpy): Don't declare it.

1993-11-14  Morten Welinder  (terra@diku.dk)

	* hexl.c [MSDOS]: Use binary file modes for non-text side of pipe.
	(main): Use fclose to close file opened by fopen.

	* fakemail.c (main) [MSDOS]: Dummy stub just to make the file compile.

	* movemail.c [MSDOS]: #undef `access'.

	* b2m.c (main) [MSDOS]: Open all files as binary.
	* etags.c (main) [MSDOS]: Open all files as binary.

	* make-docfile.c [MSDOS]: Use text/binary mode as appropriate.
	(scan_c_file, scan_lisp_file): Extra parameter for the mode to open
	with.

1994-01-02  Richard Stallman  (rms@mole.gnu.ai.mit.edu)

	* Makefile.in (ALL_CFLAGS): Include LDFLAGS.
	Use ALL_CFLAGS in all the rules that compile and link with one cmd.
	(LINK_CFLAGS): New variable.
	(timer): Use LINK_CFLAGS.

1993-12-30  Richard Stallman  (rms@mole.gnu.ai.mit.edu)

	* movemail.c: Include syswait.h.
	Fork a subprocess and use it to copy the mail file.

1993-12-07  Richard Stallman  (rms@srarc2)

	* make-docfile.c (scan_lisp_file): Don't add newline at end of string.

1993-12-04  Richard Stallman  (rms@srarc2)

	* movemail.c (main): When making tempname, cast result of xmalloc.
	Include room for EXXXXXX in the size.
	Don't use result of strcpy.

1993-12-03  Paul Eggert  (eggert@twinsun.com)

	* vcdiff: Add --brief option.

1993-12-02  Richard Stallman  (rms@srarc2)

	* Makefile.in (${archlibdir}, install): Use $(INSTALL_PROGRAM)
	for all executables and scripts.

1993-11-27  Richard Stallman  (rms@mole.gnu.ai.mit.edu)

	* Version 19.22 released.

1993-11-26  Richard Stallman  (rms@mole.gnu.ai.mit.edu)

	* Makefile.in (mostlyclean): Make it distinct from clean.

1993-11-24  Richard Stallman  (rms@mole.gnu.ai.mit.edu)

	* Makefile.in (${archlibdir}): Don't do chown or chgrp.

1993-11-16  Richard Stallman  (rms@mole.gnu.ai.mit.edu)

	* Version 19.21 released.

	* Makefile.in (install): Don't change mode or group when installing.

	* etags.c (FUNCST, TYPEDST, STRUCTST, DEFINEST): Delete excess commas.

1993-11-12  Richard Stallman  (rms@mole.gnu.ai.mit.edu)

	* make-docfile.c (read_c_string): For "", concatenate the two strings.

	* movemail.c (main): Fix error message text.

1993-11-11  Richard Stallman  (rms@mole.gnu.ai.mit.edu)

	* Version 19.20 released.

1993-11-08  Tom Hageman  (tom@basil.icce.rug.nl)

	* etags.c (C_entries): Keep track of ()-parenthesis level so that
	functions returning a pointer to a function, a la `signal', can be
	parsed.  This also required new state `fstartlist' to `FUNCST'.
	(SAVE_TOKEN, RESTORE_TOKEN, TOKEN_SAVED_P): 1-deep token save stack.
	(C_entries, CNL): Use it to isolate preprocessor directive processing
	from the other state engines.
	(begtk): Add '~', for C++ class destructors.

1993-11-02  Francesco Potortì  (pot@cnuce.cnr.it)

	* etags.c (consider_token): Removed unused variable firsttok.
	(prolog_getit): Call pfnote with the right number of arguments.

1993-10-19  Paul Eggert  (eggert@twinsun.com)

	* rcs2log (printlogline): Don't generate lines containing only
	white space.

1993-10-04  Roland McGrath  (roland@churchy.gnu.ai.mit.edu)

	* Makefile.in (${archlibdir}):
	Install ${SCRIPTS} from ${srcdir}, not cwd.

1993-10-03  Roland McGrath  (roland@churchy.gnu.ai.mit.edu)

	* Makefile.in: Fixed typos or brainos of whoever thought `@' was
	the comment character.

1993-10-01  Francesco Potortì  (pot@cnuce.cnr.it)

	* etags.c (process_file): Dead code removed.
	(S_ISREG): #define it using S_IFREG if not defined.
	(process_file): Regular files have nothing to do with symlinks.

1993-09-28  Brian J. Fox  (bfox@ai.mit.edu)

	* Makefile.in (${archlibdir}): Install ${SCRIPTS} from ${srcdir}, not
	from current directory.  Only chmod and chgrp files that we
	installed, which excludes ${INSTALLABLE_SCRIPTS}.  They go in
	${bindir}.
	(INSTALLFLAGS): Deleted definition, since it is an unused variable
	now.

1993-09-27  Brian J. Fox  (bfox@ai.mit.edu)

	* Makefile.in (INSTALL, INSTALL_PROGRAM, INSTALL_DATA): Let
	configure figure out the correct values for these variables.

1993-09-14  Brian J. Fox  (bfox@ai.mit.edu)

	* Makefile.in (archlibdir): Only install executables internally
	used by emacs; don't install bindir binaries here.

1993-09-24  Paul Eggert  (eggert@twinsun.com)

	* rcs2log: Add -h, -n, -r options.
	By default, look for *,v files as well as RCS/*,v files.
	Use $TMPDIR (default /tmp) instead of /tmp.

1993-09-20  Francesco Potortì  (pot@fly)

	* etags.c (C_entries): is_func is initialised here instead of in
	consider_token for the sake of the yacc rules section.
	(C_entries): Now class, struct, enum, union and typedef produce
	named tags.

1993-09-11  Roland McGrath  (roland@baalperazim.gnu.ai.mit.edu)

	* yow.c: Include <src/paths.h>, instead of "src/paths.h".

1993-09-10  Roland McGrath  (roland@churchy.gnu.ai.mit.edu)

	* Makefile.in: Support configuring in a different directory when
	${srcdir} has already been configured.
	(ALL_CFLAGS, CPP_CFLAGS): Put -I. -I../src before -I${srcdir}
	-I${srcdir}/../src.
	(b2m, movemail, fakemail, env, emacsserver, emacsclient,
	getdate.o, timer.o, timer): Remove `-I${srcdir}/../src', since it
	is already in CPP_FLAGS.
	* etags.c, emacsclient.c, wakeup.c, timer.c, b2m.c, fakemail.c,
	movemail.c, emacsserver.c: Include <config.h> instead of "config.h".

1993-08-25  Paul Eggert  (eggert@twinsun.com)

	* rcs2log: Change /{/ to /\{/ for Posix ERE compatibility;
	otherwise, HP awk complains.

	* vcdiff: Append /usr/ccs/bin and /usr/sccs to PATH, since these
	are common hangouts for SCCS commands.

1993-08-14  Richard Stallman  (rms@mole.gnu.ai.mit.edu)

	* Version 19.19 released.

1993-08-12  Richard Stallman  (rms@mole.gnu.ai.mit.edu)

	* Makefile.in (make-path): Dep on config.h.

1993-08-11  Richard Stallman  (rms@mole.gnu.ai.mit.edu)

	* b2m.c (TRUE, FALSE): Don't define if already defined.

1993-08-09  Paul Eggert  (eggert@twinsun.com)

	* rcs2log (awkscript):
	Some sites put comma-separated junk after the fullname.
	Remove it, but leave "Bill Gates, Jr" alone.
	Remove the junk from fullnames like "0000-Admin(0000)".

1993-08-08  Richard Stallman  (rms@mole.gnu.ai.mit.edu)

	* Version 19.18 released.

1993-08-04  Francesco Potortì  (pot@spiff.gnu.ai.mit.edu)

	* etags.c (L_isdef, L_isquote, L_getit): Small optimisations.
	(L_funcs): The (foo::defmumble stuff now should work.
	(consider_token): Function returned random value--corrected.
	(C_entries): Corrected == versus = typo.

1993-08-01  Roland McGrath  (roland@churchy.gnu.ai.mit.edu)

	* etags.c (put_entries): For NODE->rewritten, put pattern before
	\177 and name after, not vice versa.

1993-08-01  Richard Stallman  (rms@mole.gnu.ai.mit.edu)

	* timer.c (main): Generate a SIGIO as soon as we've initialized.

1993-07-30  Francesco Potortì  (pot@cnuce.cnr.it)

	* etags.c (FINCST): Added the fignore status.  Means we are
	after the parameter list and before the open curly brace.
	Allows correct parsing of C++ constructors.
	(C_entries, consider_token): Make use of fignore.
	(consider_token): Reset funcdef when next_token_is_func: when in
	ctags mode makes DEFVAR and others work better.
	(L_isquote): Function that recognises the "(quote" string.
	(L_getit): Ignore quoting via "'" or "(quote".  Useful for defalias.

1993-07-29  Paul Eggert  (eggert@twinsun.com)

	* rcs-checkin: Don't check whether a file is readable until we have
	decided not to ignore it.

1993-07-20  Richard Stallman  (rms@mole.gnu.ai.mit.edu)

	* Makefile.in (etags): Depend on ../src/config.h.

	* emacsserver.c: Include types.h before file.h.

1993-07-19  Richard Stallman  (rms@mole.gnu.ai.mit.edu)

	* Makefile.in (install): Use .n, not .new, for temporary filenames.

1993-07-18  Richard Stallman  (rms@mole.gnu.ai.mit.edu)

	* Version 19.17 released.

1993-07-15  Jim Blandy  (jimb@totoro.cs.oberlin.edu)

	* etags.c (print_help): Break up the very long strings containing
	the help message into shorter strings, to placate chintzy C
	compilers which can't handle strings that long.

	* wakeup.c: Use CPP tangle from autoconf manual to #include the
	correct combination of <time.h> and <sys/time.h>.

1993-07-08  Francesco Potortì  (pot@cnuce.cnr.it)

	* etags.c (alloca): Removed all references to it.
	(main): Now calls xnew instead of alloca for portability.
	(../src/config.h): Included only if HAVE_CONFIG_H.
	(const): Void definition removed--config.h takes care of it.

1993-07-08  Francesco Potortì  (pot@cnuce.cnr.it)

	* etags.c (consider_token): Was `==', now is `='.
	(consider_token): DEFUNs now treated like funcs in ctags mode.

	* etags.c (LEVEL_OK_FOR_FUNCDEF): Removed.
	(C_entries): Optimized the test that used LEVEL_OK_FOR_FUNCDEF.
	(C_entries): Removed a piece of useless code.
	(C_entries): Making typedef tags is delayed until a semicolon
	is met.  This handles "typedef int X, Y, Z;" correctly.

1993-07-06  Jim Blandy  (jimb@geech.gnu.ai.mit.edu)

	* Version 19.16 released.

	* b2m.c: #include <sys/types.h>.
	(ltoday): Declare this to be time_t.

1993-06-30  Paul Eggert  (eggert@twinsun.com)

	* vcdiff: Add -q option.

1993-06-29  Jim Blandy  (jimb@wookumz.gnu.ai.mit.edu)

	* etags.c: #include "config.h" and the alloca CPP tangle before
	#including the system headers and getopt.h.  AIX requires the
	#pragma to come before any actual C code.

1993-06-21  Jim Blandy  (jimb@wookumz.gnu.ai.mit.edu)

	* Makefile.in (ctags): Depend on etags, so that parallel makes
	don't write etags.o files on top of each other.

1993-06-19  Jim Blandy  (jimb@wookumz.gnu.ai.mit.edu)

	* version 19.15 released.

1993-06-19  Richard Stallman  (rms@mole.gnu.ai.mit.edu)

	* etags.c (add_node): Move var last_node to file scope.

1993-06-17  Jim Blandy  (jimb@wookumz.gnu.ai.mit.edu)

	* Version 19.14 released.

1993-06-16  Jim Blandy  (jimb@wookumz.gnu.ai.mit.edu)

	Bring mumbleclean targets into conformance with GNU coding standards.
	* Makefile.in (distclean): Call clean to do most of the work.
	Delete aixcc.c and TAGS.
	(realclean): Just call distclean.

	* Makefile.in: Remember, spaces are not tabs.

1993-06-13  Richard Stallman  (rms@mole.gnu.ai.mit.edu)

	* Makefile.in (CPP_CFLAGS): New variable.
	Use it instead of ALL_CFLAGS when compiling a .c file.
	(getopt.o, getopt1.o): Add explicit compilation commands.

1993-06-10  Mark D. Baushke  (mdb@cisco.com)

	* etags.c: Reinstate old -f option as an alias for -o for
	installed base uses.

1993-06-09  Jim Blandy  (jimb@wookumz.gnu.ai.mit.edu)

	* emacsserver.c (main): When we're passing a `struct sockaddr_un'
	to bind or accept, cast the pointer, to avoid warnings on systems
	which declare prototypes for this.
	* emacsclient.c (main): Same.

	* Makefile.in (YACC): New variable, to be set by top-level Makefile.

1993-06-08  Jim Blandy  (jimb@wookumz.gnu.ai.mit.edu)

	* Version 19.13 released.

	* wakeup.c: Include sys/types.h, too; I think that's where time_t
	comes from, not sys/time.h.

1993-06-02  Richard Stallman  (rms@mole.gnu.ai.mit.edu)

	* wakeup.c: Include sys/time.h.

	* etags.c: #undef static.

	* Version 19.12 released.

	* Makefile.in (all): Exclude INSTALLABLE_SCRIPTS and SCRIPTS from deps.

1993-06-01  Richard Stallman  (rms@mole.gnu.ai.mit.edu)

	* Version 19.11 released.

	* timer.c [LINUX]: #undef signal.
	* emacsserver.c: #undef signal.

1993-05-30  Richard Stallman  (rms@mole.gnu.ai.mit.edu)

	* wakeup.c (main): Make when a time_t.

1993-05-30  Jim Blandy  (jimb@wookumz.gnu.ai.mit.edu)

	* Makefile.in (${archlibdir}): Use `(cd foo && pwd)' instead of
	`(cd foo ; pwd)' to get the canonical name of a directory; cd
	might fail, and have pwd print out the current directory.

	* movemail.c [MAIL_USE_POP] (main): Don't use non-portable
	string-handling functions.

1993-05-30  Richard Stallman  (rms@mole.gnu.ai.mit.edu)

	* Version 19.10 released.

1993-05-29  Paul Eggert  (eggert@twinsun.com)

	* rcs2log: When given no file arguments, inspect RCS/.* as well
	as RCS/*.  Don't report an error if RCS is empty or nonexistent.

1993-05-29  Richard Stallman  (rms@mole.gnu.ai.mit.edu)

	* Makefile.in (timer): Link with $(LOADLIBES).

1993-05-28  Richard Stallman  (rms@mole.gnu.ai.mit.edu)

	* fakemail.c (put_line): Don't output \n\t unless more text follows.

1993-05-28  Jim Blandy  (jimb@geech.gnu.ai.mit.edu)

	* etags.c: Replace the CPP tangle for alloca with the one from the
	autoconf documentation, since that's working elsewhere.

1993-05-27  Jim Blandy  (jimb@geech.gnu.ai.mit.edu)

	* Makefile.in (ALL_CFLAGS): Add "-I.", so the system and machine
	description files can find their ancestors.

1993-05-27  Richard Stallman  (rms@mole.gnu.ai.mit.edu)

	* Makefile.in (install): Get the scripts from ${srcdir},
	unlike the executables.
	(ALL_CFLAGS): Add -I../src.

1993-05-27  Jim Blandy  (jimb@geech.gnu.ai.mit.edu)

	* Version 19.9 released.

1993-05-26  Jim Blandy  (jimb@wookumz.gnu.ai.mit.edu)

	* Makefile.in (install): Do install the programs listed in
	INSTALLABLE_SCRIPTS.  Make the renaming loop use INSTALLABLES and
	INSTALLABLE_SCRIPTS, instead of writing the programs out.

	* Makefile.in (ALL_CFLAGS): Include -I${srcdir}.
	(getopt.o, getopt1.c): Use ${srcdir} as appropriate.

1993-05-25  Richard Stallman  (rms@mole.gnu.ai.mit.edu)

	* etags.c: Include ../src/config.h.

	* Makefile.in (install): Don't handle INSTALLABLE_SCRIPTS
	in first loop.  Delete files from bindir before installing new ones.
	(ALL_CFLAGS): Use ${srcdir} to find .../src dir.

1993-05-24  Jim Blandy  (jimb@wookumz.gnu.ai.mit.edu)

	* Version 19.8 released.

	* make-docfile.c: Doc fix.

1993-05-24  Richard Stallman  (rms@mole.gnu.ai.mit.edu)

	* tcp.c: Fix comment syntax at top of file.
	(main): Don't call htons with the port number.

1993-05-24  Jim Blandy  (jimb@wookumz.gnu.ai.mit.edu)

	* Makefile.in (timer.o, sorted-doc.c): Link with alloca.o, if it's
	appropriate.

	* Makefile.in (install): Refer to the variables INSTALLABLES and
	INSTALLABLE_SCRIPTS, instead of writing them out.

1993-05-23  Richard Stallman  (rms@mole.gnu.ai.mit.edu)

	* make-path.c (main): Return 0.

1993-05-22  Jim Blandy  (jimb@geech.gnu.ai.mit.edu)

	* Version 19.7 released.

1993-05-22  Richard Stallman  (rms@mole.gnu.ai.mit.edu)

	* make-docfile.c (scan_lisp_file): Recognize defalias like fset.

1993-05-19  Richard Stallman  (rms@mole.gnu.ai.mit.edu)

	* tcp.c: New file.

1993-05-18  Jim Blandy  (jimb@wookumz.gnu.ai.mit.edu)

	* Makefile.in (.c.o): Make the rule start with a tab, not spaces.

1993-05-15  Jim Blandy  (jimb@geech.gnu.ai.mit.edu)

	* timer.c (notify): Don't call sighold or sigrelse; they're USG
	only.  We should really fix this later, but let's just make it
	compile for now.

	Install patches from David J. Mackenzie to make the srcdir option
	work.
	* Makefile.in (srcdir, VPATH): Get this value from the top-level
	Makefile.
	(INSTALLABLES): Split this into two lists - INSTALLABLES and
	INSTALLABLE_SCRIPTS.
	(INSTALLABLE_SCRIPTS): New list.
	(EXECUTABLES): Include INSTALLABLE_SCRIPTS.
	(${archlibdir}): The scripts to be installed live in the source
	tree, not in the object tree.
	(test-distrib): Note that the data file lives in the source tree,
	not the object tree.
	(GETOPTDEPS): Note that getopt.h lives in the source tree.
	(all other targets): Change references to source files to use
	${srcdir}, except for config.h, which lives in the object dir.
	(timer.o): Note that this depends on ../src/config.h.
	* make-docfile.c (main): Add a -d option, to tell it where to find
	the source files.
	* test-distrib.c (main): Take the name of the distribution file to
	test from the command line.

	* timer.c: Fix misspellings of get_date function's name.

1993-05-12  Roland McGrath  (roland@geech.gnu.ai.mit.edu)

	* etags.c (main):
	Don't require that there be input files if -i switches were given.

1993-05-09  Jim Blandy  (jimb@totoro.cs.oberlin.edu)

	The GNU coding standards specify that CFLAGS should be left for
	users to set.
	* Makefile.in (CFLAGS): Put this in the "things configure might
	edit" section, and have it default to -g.
	(ALL_CFLAGS): New variable, set to all the flags which should be
	passed to compilations.  Replace all other uses of CFLAGS with
	ALL_CFLAGS.
	(.c.o): New rule, to pass ALL_CFLAGS to compilations.

	* Makefile.in (DEFS): Remove this; it's always just going to be
	"-DHAVE_CONFIG_H -Demacs".

1993-05-03  Paul Eggert  (eggert@twinsun.com)

	* rcs2log: mawk, SunOS 4.1.3 nawk, and Ultrix/MKS nawk all barf on
	/[/]/, so change it to /[\/]/.  This should work on all
	Posix-compliant awks.  It's slightly wrong with traditional awk,
	since it matches \ too, but that's a minor problem compared to awk
	syntax errors.

1993-05-01  Jim Blandy  (jimb@geech.gnu.ai.mit.edu)

	* Makefile.in (ALLOCA): New variable, whose value we should
	inherit from the top-level makefile.
	(etags, ctags): Include ALLOCA in the list of object files that
	these executables depend on and link.

1993-04-09  Jim Blandy  (jimb@totoro.cs.oberlin.edu)

	* Makefile.in (DEFS): Renamed from CONFIG_CFLAGS.

1993-04-07  Jim Blandy  (jimb@churchy.gnu.ai.mit.edu)

	* make-docfile.c (write_c_args): Print an argument named "defalt"
	as "default".

1993-03-24  Jim Blandy  (jimb@geech.gnu.ai.mit.edu)

	* Makefile.in (C_SWITCH_SYSTEM): New variable.
	(CFLAGS): Include C_SWITCH_SYSTEM in the flags to pass to the
	compiler.

1993-03-22  Francesco Potortì  (pot@cnuce.cnr.it)

	* etags.c (YACC): Flag added to c_ext.
	(c_ext): No more a synonim for c_ext&C_PLPL because of YACC.
	(find_entries): Consistently use streq when reasonable.
	(find_entries): A .y file is a yacc file.
	(get_C_stab): c_ext becomes c_ext&C_PLPL.
	(C_entries): Logical cplpl means c_ext&C_PLPL.
	(C_entries): Logical yacc_rules means we are after the first %%.
	(C_entries): Added logic for yacc files.

1993-03-16  Francesco Potortì  (pot@cnuce.cnr.it)

	* etags.c (C_entries): ':' case moved to the second switch.
	(C_entries): Do not examine token if structdef==scolonseen.
	(consider_token): structtag set to null string for enum.

1993-03-12  Francesco Potortì  (pot@cnuce.cnr.it)

	* etags.c (GET_COOKIE): And related macros removed.
	(logical): Is now int, no more a char.
	(reg): Define deleted.
	(isgood, _gd, notgd): Deleted.
	(gotone): Deleted.
	(TOKEN): Member linestart removed.
	(linepos, prev_linepos, lb1): Deleted.
	(main): Call initbuffer on lbs array instead of lb1.
	(init): Removed the initialisation of the logical _gd array;
	(find_entries): A .sa suffix means assembler file.
	(C_create_stab): "auto", "void", "extern", "static" are st_C_typespec.
	All C state machines rewritten.
	(C_entries): Complete rewrite.
	(condider_token): Complete rewrite.
	(getline): Deleted.

1993-03-01  Francesco Potortì  (pot@fly.CNUCE.CNR.IT)

	* etags.c (C_entries): Added the quotednl logical variable.
	Used for parsing of #define's spanning multiple lines.

1993-02-23  Francesco Potortì  (pot@fly.CNUCE.CNR.IT)

	* etags.c (C_entries): Save the definedef status even when a
	newline is met inside a string.

1993-03-19  Eric S. Raymond  (eric@geech.gnu.ai.mit.edu)

	* Makefile.in (EXECUTABLES): Added rcs-checkin.

	* Makefile.in (unlock, relock): New productions.

1993-03-16  Paul Eggert  (eggert@twinsun.com)

	* rcs2log: Some awks don't understand "\r".  Code around this.
	Unfortunately this requires putting a carriage return in the
	source code.  Don't assume that rlog will tolerate times like
	`10:10:60'; RCS 5.7 won't allow this.

1993-03-10  Jim Blandy  (jimb@totoro.cs.oberlin.edu)

	* timer.c (main): Set the ownership of the stdin file descriptor
	to the current process.  Print error messages if either of the
	fcntl's fails.

	* timer.c (sigcatch): Declare this to return SIGTYPE (defined in
	../src/config.h), not void.

1993-03-06  Jim Blandy  (jimb@totoro.cs.oberlin.edu)

	* b2m.c (main): Don't exit upon reading a blank line.

1993-03-01  Francesco Potortì  (pot@fly.CNUCE.CNR.IT)

	* etags.c (C_entries): New local variable quotednl.  Used for
	parsing of #define's spanning multiple lines.

	* etags.c (C_entries): Save the definedef status
	even when a newline is met inside a string.

1993-02-26  Jim Blandy  (jimb@totoro.cs.oberlin.edu)

	* timer.c (notify): Initialize waitfor properly.

1993-02-22  Francesco Potortì  (pot@CNUCE.CNR.IT)

	* etags.c (C_entries): Don't reset definedef when a newline inside a
	comment is met.

1993-01-14  Richard Stallman  (rms@mole.gnu.ai.mit.edu)

	* etags.c (find_entries): If filename ends in .f or .for,
	don't try anything but Fortran.

1993-01-08  Michael I Bushnell  (mib@geech.gnu.ai.mit.edu)

	* timer.c (notify): Flush stdout after writing message to avoid lossage
	on terminals.

	(notify): Also, write a newline after the token.

1992-12-12  Jim Blandy  (jimb@totoro.cs.oberlin.edu)

	* Makefile.in (exec_prefix): New variable.
	(bindir, libdir): Use it instead of `prefix'.

	* Makefile.in (CFLAGS): #define HAVE_CONFIG_H, too.

	* Makefile.in (libdir): Default to ${prefix}/lib.
	(archlibdir): Adjusted to match.

	* Makefile.in (distclean): Don't delete backup or autosave files.
	(extraclean): Like realclean, but does delete backup and autosave
	files.

	* Makefile.in (realclean): Ignore errors from rm.

	* Makefile.in (distclean): Don't bother to delete ../arch-lib;
	that doesn't exist anymore.

1992-12-11  Jim Blandy  (jimb@totoro.cs.oberlin.edu)

	* Makefile.in (prefix, bindir, libdir, srcdir): New variables, as
	described in the top-level Makefile.
	(UTILITIES): Add make-path to the list of utility programs.
	(../arch-lib): Replaced by the ${archlibdir} target, which places
	the executables in their permanent home.
	(install, install.sysv, install.xenix): Consolidated into one
	target which should work under all circumstances, modulo a few
	ignored error messages.

	* make-docfile.c (scan_c_file): Since DEFVAR_PER_BUFFER now takes
	a different number of arguments than other DEFVARs, recognize it
	specially, and expect the right number of commas.

1992-12-04  Jim Blandy  (jimb@totoro.cs.oberlin.edu)

	* make-path.c: New program, to help with the installation process.
	* Makefile.in (make-path): New target.

	* make-path.c (touchy_mkdir): Remove debugging output.

1992-11-05  Jim Blandy  (jimb@totoro.cs.oberlin.edu)

	* Makefile.in (getdate.o): Added explicit target for this, so we
	can indicate that it depends on ../src/config.h.

1992-11-04  Jim Blandy  (jimb@totoro.cs.oberlin.edu)

	* Makefile.in (CONFIG_CFLAGS): Let the configure script edit this
	instead of CFLAGS.
	(CFLAGS): Add -Demacs and -I../src to CONFIG_CFLAGS to produce this.

1992-09-30  Jim Blandy  (jimb@wookumz.gnu.ai.mit.edu)

	* getdate.y: Correctly recognize Mt. Xinu BSD running on an HP
	9000/300 as BSD; don't include both <sys/time.h> and <time.h> on
	that system.

	* Makefile.in (arch-lib): Give rm the `-f' option.

1992-09-28  Jim Blandy  (jimb@wookumz.gnu.ai.mit.edu)

	* make-docfile.c (write_c_args): Rewritten to correctly print
	&optionals before the first identifier, but after the first paren.
	This code used to just wait for commas or spaces; now it notices
	identifier boundaries.

1992-09-26  Roland McGrath  (roland@churchy.gnu.ai.mit.edu)

	* rcs2log: When getting date, use %02d instead of %.2d in awk printf.

1992-09-23  Jim Blandy  (jimb@wookumz.gnu.ai.mit.edu)

	* make-docfile.c (write_c_args): Print the argument lists properly
	when the first argument is optional.

1992-09-19  Richard Stallman  (rms@mole.gnu.ai.mit.edu)

	* sorted-doc.c (main): Redefine special chars to use fonts tensy, teni.
	Redefine @item.  Set catcode of +.

1992-08-22  Richard Stallman  (rms@mole.gnu.ai.mit.edu)

	* emacsclient.c (main): Set IPC_CREAT in msgget call.

1992-08-20  Richard Stallman  (rms@mole.gnu.ai.mit.edu)

	* etags.c (TEX_funcs): Keep just 1 of two redundant nested loops.
	(TEX_decode_env): Make `tab' one element longer.

1992-08-20  Jim Blandy  (jimb@pogo.cs.oberlin.edu)

	* etags.c (PF_funcs): Recognize the "entry" keyword.

1992-08-18  Jim Blandy  (jimb@pogo.cs.oberlin.edu)

	* Makefile.in: Add rcs2log and vcdiff to the list of utilities.

1992-08-14  Jim Blandy  (jimb@pogo.cs.oberlin.edu)

	* timer.c (events): Rather than having slots marked as in use or
	out of use by the `token' field, keep all pending events at the
	beginning of the array.  When we delete an event in the middle of
	the array, we move the last event into its place.
	(num_events): New variable.
	(schedule): It is now cheaper to find a free event slot;
	events[num_events] is the first free slot.
	(notify): Scan events[0 .. num_events-1], instead of the whole
	array.  When an event fires, move the last event in the array into
	its spot.  Use num_events to determine whether or not there are
	any pending events, not wait_for.
	(getevent): Deleted unused variable `ep'.
	(sigcatch): It's now easier to find all the active events.
	(main): Initialize num_events.

	* etags.c: Rather than fret about which systems have index and
	which systems have strchr, and how to tell the difference between
	them, we just write out our own versions.  Big deal.
	(index, rindex): Extern declarations removed.
	(NEED_INDEX, NEED_RINDEX): Special hacks for hpux removed.
	(etags_index, etags_rindex): New declarations.
	(process_file, find_entries, pfnote, TEX_funcs, TEX_decode_env,
	TEX_getit, substr): Use the etags_*index functions, rather than
	the native *index functions.
	(rindex, index): Renamed to etags_rindex and tags_rindex, and
	made them unconditionally defined, rather than having them depend
	on NEED_*INDEX.

	* etags.c (savenstr): Add declaration for this at top of file.
	(TEX_decode_env): Don't declare it local to this function.

	* b2m.c: #include "../src/config.h", so we can test for the USG
	macro, and decide whether to include <string.h> or <strings.h>.
	* Makefile.in: Note that b2m.c depends on ../src/config.h.

1992-08-13  Jim Blandy  (jimb@pogo.cs.oberlin.edu)

	* timer.c: Reformatted according to the GNU coding standards.
	Removed arbitrary limits on the number of events queued and the
	length of the tokens used to identify them.
	Removed casts to (void).
	Removed debugging printfs; they clutter the code, and the need
	can be better filled using a real debugger.

1992-08-07  Jim Blandy  (jimb@pogo.cs.oberlin.edu)

	* timer.c: Installed new version from Eric Raymond; this is more
	portable, since it doesn't try to use SIGIO.

1992-07-17  Jim Blandy  (jimb@wookumz.gnu.ai.mit.edu)

	* emacsclient.c (main): If we can't find the socket in this
	person's home directory, print a message which asks if they've
	started the server, instead of just printing the message from
	sys_errmsg; Cygnus finds that people are much less confused by
	this.

1992-07-14  Jim Blandy  (jimb@wookumz.gnu.ai.mit.edu)

	* etags.c: Rather than defining "notdef" when "hpux" is #defined,
	so that index and rindex get defined, why don't we actually
	control index and rindex using symbols called "NEED_INDEX" and
	"NEED_RINDEX", and define them if hpux is defined?  Isn't that a
	little more readable than defining something whose name implies
	that it's not?

1992-07-08  Jim Blandy  (jimb@wookumz.gnu.ai.mit.edu)

	* movemail.c: Merged changes from Jamie Zawinski's byte compiler
	distribution:
	Miscellaneous doc fixes.
	(skip_white, read_lisp_symbol): New functions.
	(scan_lisp_file): Instead of using long hairy strings of ifs, call
	read_lisp_symbol and then see what we got.  Call skip_white
	instead of writing out a loop to do its job.  Correctly extract
	docstrings from "defmacro" declarations.

1992-06-25  Jim Blandy  (jimb@pogo.cs.oberlin.edu)

	* movemail.c (strcpy): Declare this to return char *.

1992-06-18  Jim Blandy  (jimb@pogo.cs.oberlin.edu)

	* etags.c (C_entries): When we find a C++ comment, do actually
	skip to the end of the line; do a 'break' instead of a 'continue'.

1992-06-11  Jim Blandy  (jimb@wookumz.gnu.ai.mit.edu)

	* etags.c (getit): Add missing parenthesis to expression which
	decides if this token is an identifier.

1992-06-04  Roland McGrath  (roland@geech.gnu.ai.mit.edu)

	* etags.c (consider_token): Recognize `ENTRY' macro used in libc.

1992-05-30  Richard Stallman  (rms@mole.gnu.ai.mit.edu)

	* etags.c (put_entries): Always put space between name and line num.

1992-05-28  Ken Raeburn  (Raeburn@Cygnus.COM)

	* etags.c (getit): Parenthesize &&/|| expression to avoid gcc
	warning.
	(LEVEL_OK_FOR_FUNCDEF): Ditto.

1992-05-19  Jim Blandy  (jimb@wookumz.gnu.ai.mit.edu)

	* make-docfile.c (write_c_args): Pass both arguments to putc.

1992-05-10  Roland McGrath  (roland@albert.gnu.ai.mit.edu)

	* etags.c (C_entries): Fixed reading of "..." strings.
	(consider_token): Recognize `SYSCALL' and `PSEUDO' macros, used in
	the C library source.

	* etags.c (C_entries): When we see a backslash inside a quoted
	string, skip to the next character.  This allows us to correctly
	deal with strings containing quotes.

1992-05-08  Jim Blandy  (jimb@pogo.cs.oberlin.edu)

	* make-docfile.c (write_c_args): Print the C argument names as
	they would be written in Elisp; print '_' as '-'.

1992-05-07  Richard Stallman  (rms@mole.gnu.ai.mit.edu)

	* movemail.c [POP]: Get user name via getpwuid.

1992-05-04  Jim Blandy  (jimb@pogo.cs.oberlin.edu)

	* Makefile.in: Flags in CC invocations rearranged for no reason.

1992-04-20  Jim Blandy  (jimb@pogo.cs.oberlin.edu)

	* etags.c (print_help): Remember not to embed raw newlines in
	strings - end the lines with `\n\'.

1992-04-17  Jim Blandy  (jimb@pogo.cs.oberlin.edu)

	* timer.c (getevent): Removed declaration of memcpy; since
	different systems have different return types, and we're not even
	using the return type anyway, it wasn't doing us any good.

1992-04-16  Jim Blandy  (jimb@pogo.cs.oberlin.edu)

	* emacsserver.c (msgcatch): Use the SIGTYPE macro to declare the
	type of this function.

1992-04-14  Jim Blandy  (jimb@pogo.cs.oberlin.edu)

	* ChangeLog: Since the old etc contents have been split into etc
	and lib-src, the old etc's ChangeLog has been duplicated in the
	new etc and lib-src.  That means that each contains complete and
	coherent information, although each contains extraneous
	information.

1992-04-08  Jim Blandy  (jimb@pogo.cs.oberlin.edu)

	* etags.c: "--no-warning" option renamed to "--no-warn",
	to be consistent with other GNU programs, like makeinfo.

	* Makefile: Renamed to Makefile.in; the configure script
	will edit this to produce Makefile.

1992-04-07  Jim Blandy  (jimb@pogo.cs.oberlin.edu)

	* etags.c (print_help, print_version): New functions.
	(main): Options added to support them.

	* etags.c (longopts): New array of long names for the options.
	(main): Recognize them.

1992-04-06  Jim Blandy  (jimb@pogo.cs.oberlin.edu)

	* etags.c (C_entries): Removed comment saying that \" in a string
	isn't recognized as magic, because it is correctly handled.

	* getopt.c, getopt.h: New files, from GNU C library.
	* etags.c: Rewritten to use getopt.
	#include "getopt.h".
	(file_num): Variable deleted; its role is now played by getopt's
	optind.
	(main): Argument processing loop rewritten to call getopt to get
	next option.  Options which take parameters (-o and -i) rewritten
	to get parameter from optarg instead of argv[1].  Filename
	preprocessing loop and update command changed similarly.
	* Makefile (etags, ctags): Depend on and link with getopt.h,
	getopt.o, and getopt1.o.
	(getopt.o, getopt1.o): New targets for the GNU getopt routines.

	* etags.c (outfflag): Variable deleted; it is non-zero iff outfile
	is non-zero.

	(main): In the argument processing loop, the 'goto next_arg'
	statements are breaking out of the switch statement in exactly the
	same way that a simple 'break' statement would; replace the gotos
	with breaks, and remove the label.

1992-04-06  Richard Stallman  (rms@mole.gnu.ai.mit.edu)

	* etags.c (C_entries): Clear tydef and next_token_is_func at start.
	(consider_token): Move next_token_is_func to global.

1992-04-02  Jim Blandy  (jimb@pogo.cs.oberlin.edu)

	* Makefile: Conform with GNU coding standards:
	(mostlyclean): New target, synonymous with clean.
	(TAGS, check): New targets.
	(INSTALL, INSTALLFLAGS): New variables.

1992-03-31  Jim Blandy  (jimb@pogo.cs.oberlin.edu)

	* lib-src/Makefile, etc/MACHINES, etc/NEWS: Changed references to
	`config.emacs' to `configure'.

	* lib-src/Makefile: Adjusted for renaming of share-lib to etc.
	* etc/MACHINES: Same.

1992-03-30  Jim Blandy  (jimb@pogo.cs.oberlin.edu)

	* movemail.c (main): Allow tempname to be as long as necessary,
	instead of limiting it to 39 characters.

	* movemail.c (main): Move declaration of buf from top of function
	to local block surrounding the copy loop.  This makes it less
	likely to be confused with the buf used by the code which checks the
	permissions on outname's directory.

1992-03-20  Jim Kingdon  (kingdon@albert.gnu.ai.mit.edu)

	* SERVICE: Remove my entry.

1992-03-09  David J. MacKenzie  (djm@nutrimat.gnu.ai.mit.edu)

	* Makefile (emacstool, nemacstool, xvetool): Use ${CFLAGS}, not
	hardcoded -g.

	* movemail.c (xmalloc): Return char *, not int.
	(main) [!MAIL_USE_FLOCK]: Add a new conditional, MAIL_UNLINK_SPOOL,
	that is off by default -- normally don't unlink the mail spool
	file, just empty it.  Pass creat mode 0600, not 0666.

1992-02-07  Jim Blandy  (jimb@pogo.cs.oberlin.edu)

	* Makefile (../arch-lib): Depend on ${EXECUTABLES}.
	(all): Instead of here.
	(install): Don't use the -s option, since people need symbols to
	debug code.

1992-01-19  Eric Youngdale  (youngdale@v6550c.nrl.navy.mil)

	* etags-vmslib.c (fn_exp): Add type cast.

1992-01-18  Richard Stallman  (rms@mole.gnu.ai.mit.edu)

	* movemail.c: Changes in comments.

1992-01-13  Jim Blandy  (jimb@pogo.cs.oberlin.edu)

	* Makefile: Make the distclean target erase the DOC files from
	../share-lib and the executables from ../arch-lib.

1992-01-09  Jim Blandy  (jimb@pogo.cs.oberlin.edu)

	* emacsclient.c: #include <sys/stat.h>
	(main): Do declare statbfr.

1991-12-21  Richard Stallman  (rms@mole.gnu.ai.mit.edu)

	* emacsserver.c, emacsclient.c [BSD]: Use either /tmp or ~
	for the socket, depending on SERVER_HOME_DIR.
	If using /tmp, put host name in the socket name.

	* movemail.c (pfatal_and_delete): New function.
	(main, popmail): Use it.
	(popmail): Close output before deleting messages.
	Check for error on close and on fsync.
	Use `fatal' where appropriate.
	(main): Remove (void).

	* aixcc.lex: New file.  Not officially part of Emacs.
	* Makefile: Rules for that.

1991-12-04  Jim Blandy  (jimb@pogo.gnu.ai.mit.edu)

	* yow.c (main): Rename all references to PATH_EXEC to PATH_DATA.

	* etags.c (main): Properly cast call to alloca that initializes
	included_files.

1991-08-17  Roland McGrath  (roland@geech.gnu.ai.mit.edu)

	* etags.c (files_are_tag_tables): Remove global var.
	(process_file): Don't test it.  Also remove hack checking for a
	file named "TAGS".
	(main): -i now takes an arg which is the name of a file to include.
	Collect these names and emit include tags for them after processing
	all the argument files.

1991-07-30  Richard Stallman  (rms@mole.gnu.ai.mit.edu)

	* wakeup.c: Terminate if parent goes away.

1991-07-18  Richard Stallman  (rms@mole.gnu.ai.mit.edu)

	* etags.c (C_entries): Process token before handling end of line.
	When inner loops reach end of line, just back up.
	Let the real end of line processing happen in just one place.
	(consider_token): Likewise.

1991-04-11  Jim Blandy  (jimb@geech.gnu.ai.mit.edu)

	* etags.c (TEX_mode): Skip comments while scanning the text to see
	which escape character this file uses.

1991-03-29  Richard Stallman  (rms@mole.gnu.ai.mit.edu)

	* emacsserver.c [USG]: Terminate if msgrcv fails.

1991-03-03  Richard Stallman  (rms@mole.ai.mit.edu)

	* emacsserver.c [BSD]: Check for errors on stdin after scanf.

1991-01-25  Jim Blandy  (jimb@churchy.ai.mit.edu)

	* make-docfile: Find the arguments to a C function correctly,
	by not ignoring the character that read_c_string returns.  Don't
	even try to find argument names for functions that take MANY
	or UNEVALLED arguments, since they're a figment of the docstring's
	imagination.

1991-01-14  Jim Blandy  (jimb@churchy.ai.mit.edu)

	* make-docfile: Read the .elc files generated by the new byte
	compiler.

1990-12-31  Richard Stallman  (rms@mole.ai.mit.edu)

	* refcard.tex: Use cm fonts, not am, in multi-column mode.

1990-11-29  Richard Stallman  (rms@mole.ai.mit.edu)

	* movemail.c (mbx_delimit_begin): Put space before `unseen'.

1990-11-27  Richard Stallman  (rms@mole.ai.mit.edu)

	* Makefile (install*): No need to install wakeup.

1990-11-26  Richard Stallman  (rms@mole.ai.mit.edu)

	* Makefile (install*): Install emacsclient like etags.

1990-11-13  Richard Stallman  (rms@mole.ai.mit.edu)

	* movemail.c (error): Handle 3 args.
	(main): Don't check input access if using pop.

1990-10-16  Richard Stallman  (rms@mole.ai.mit.edu)

	* etags.c (find_entries): Check for numbers after Scheme suffix.

1990-10-14  Richard Stallman  (rms@mole.ai.mit.edu)

	* termcap.dat (vt200-80): Fix ke and ks to frob flag 1.

1990-10-09  Richard Stallman  (rms@mole.ai.mit.edu)

	* Makefile (nemacstool, xvetool): New targets.

1990-09-26  Richard Stallman  (rms@mole.ai.mit.edu)

	* emacsclient.c: Include errno.h and define related variables.

1990-09-23  Richard Stallman  (rms@mole.ai.mit.edu)

	* emacsclient.c: Change usage message.

1990-08-30  David Lawrence  (tale@pogo.ai.mit.edu)

	* emacs.1: Add break before -nw option.

1990-08-19  David J. MacKenzie  (djm@apple-gunkies)

	* qsort.c: Replace with GNU version.

1990-08-14  David J. MacKenzie  (djm@apple-gunkies)

	* wakeup.c: New program replacing loadst.c.

1990-08-14  Richard Stallman  (rms@sugar-bombs.ai.mit.edu)

	* emacsclient.c [USG]: Pass msgsnd only 4 args.

1990-08-09  David J. MacKenzie  (djm@pogo.ai.mit.edu)

	* etags.c: Rename `flag' variables for what they do instead of
	which option character sets them.

1990-05-28  Richard Stallman  (rms@sugar-bombs.ai.mit.edu)

	* loadst.c (main): Conditional to get load average on Apollo.

1990-05-22  Joseph Arceneaux  (jla@churchy.ai.mit.edu)

	* emacsserver.c: Set the permission on the socket to 0600.

1990-03-27  Richard Stallman  (rms@sugar-bombs.ai.mit.edu)

	* emacsclient.c [BSD]: Print clean message for failing getwd.

1990-03-20  David Lawrence  (tale@pogo.ai.mit.edu)

	* getdate.y: Use the getdate.y from GNU tar for timer.

1990-03-18  Jim Kingdon  (kingdon@pogo.ai.mit.edu)

	* emacsclient.c (main): Don't put brackets around "filename" in
	usage message.  It isn't optional.

1990-03-14  Joseph Arceneaux  (jla@churchy.ai.mit.edu)

	* etags.c (getit): Recognize '$' as beginning identifiers.

1990-02-22  David Lawrence  (tale@pogo.ai.mit.edu)

	* emacsserver.c: Renamed from server.c.
	* Makefile: Reference emacsserver rather than server.
	* MACHINES: Doc fix for new emacsserver name.

1990-01-25  Richard Stallman  (rms@sugar-bombs.ai.mit.edu)

	* emacsclient.c: Print program name in error messages.

1990-01-19  David Lawrence  (tale@cocoa-puffs)

	* timer.c, getdate.y (new files) and Makefile:
	Sub-process support for run-at-time in timer.el.
	Doesn't yet work correctly for USG.

1990-01-10  Jim Kingdon  (kingdon@pogo)

	* MACHINES: Add HP 300 running BSD.

1990-01-02  Richard Stallman  (rms@sugar-bombs.ai.mit.edu)

	* yow.c: Dynamically allocate buffer; skip header before random
	choice to avoid bias toward first item.

1989-12-24  Richard Stallman  (rms@sugar-bombs.ai.mit.edu)

	* etags.c (readline): Separate out init of `pend'.

1989-12-17  Richard Stallman  (rms@sugar-bombs.ai.mit.edu)

	* etags.c: Undo changes relating to isgoodhdr.

1989-12-16  Mosur Mohan  (rms@sugar-bombs.ai.mit.edu)

	* etags.c (isgoodhdr): New macro.
	(_gdh, notgdh): New variable used by that.
	(init): Initialize _gdh.
	(find_entries): Set header_file.
	(consider_token): Use isgoodhdr if in header file.

	* etags.c (total_size_of_entries):
	Was miscalculating by 1 in rewritten case.

	* etags.c (PAS_funcs): One arg to pfnote was missing.

1989-12-05  Joseph Arceneaux  (jla@spiff)

	* MACHINES: Change for the ULTRIX entry.

1989-11-21  Joseph Arceneaux  (jla@spiff)

	* etags.c (process_file): If file is not regular, return.

1989-11-06  Richard Stallman  (rms@sugar-bombs.ai.mit.edu)

	* loadst.c (main): Handle FIXUP_KERNEL_SYMBOL_ADDR.

1989-10-30  Richard Stallman  (rms@sugar-bombs.ai.mit.edu)

	* loadst.c (load_average): If HAVE_GETLOADAVG, use getloadavg.
	(main): If HAVE_GETLOADAVG, don't call `nlist'.

1989-10-25  Richard Stallman  (rms@sugar-bombs.ai.mit.edu)

	* etags.c (consider_token): Allow any number of typespec keywords
	after `typedef', before new type name.
	(enum sym_type): Add st_C_typespec.
	(C_create_stab): Put typespec kwds in table.

1989-08-27  Richard Stallman  (rms@apple-gunkies.ai.mit.edu)

	* etags.c (main): Don't depend on name invoked by.
	If CTAGS is not defined, assume it is ETAGS.

1989-07-31  Richard Stallman  (rms@sugar-bombs.ai.mit.edu)

	* etags.c (L_funcs): Allow package name in define construct,
	as in (foo::defmumble name-defined ...).

1989-07-30  Richard Stallman  (rms@sugar-bombs.ai.mit.edu)

	* etags.c (find_entries): Stupid bug testing for C filename suffixes.

	* Makefile (yow): Depends on ../src/paths.h.

1989-07-04  Richard Stallman  (rms@apple-gunkies.ai.mit.edu)

	* etags.c: Fix compilation by moving Pascal after Fortran.

1989-06-15  Richard Stallman  (rms@sugar-bombs.ai.mit.edu)

	* movemail.c [USG]: Define F_OK, etc., if not found in header.

1989-05-27  Richard Stallman  (rms@sugar-bombs.ai.mit.edu)

	* hexl.c: New file, supports hexl-mode.

1989-05-14  Richard Stallman  (rms@sugar-bombs.ai.mit.edu)

	* movemail.c: New compilation flag MAIL_USE_MMDF.

1989-05-08  Richard Stallman  (rms@sugar-bombs.ai.mit.edu)

	* emacsclient.c: Use BSD code whenever HAVE_SOCKETS.
	* server.c: Likewise.

	* make-docfile.c (scan_c_file): Output argument names at end of string.
	(write_c_args): New subroutine.

1989-04-27  Richard Stallman  (rms@sugar-bombs.ai.mit.edu)

	* movemail.c: Report failure of flock.

1989-04-19  Richard Stallman  (rms@sugar-bombs.ai.mit.edu)

	* etags.c (find_entries): Allow multi-letter extensions for fortran.

1989-04-18  Richard Stallman  (rms@sugar-bombs.ai.mit.edu)

	* loadst.c: On bsd4.3, use gettimeofday instead of CPUSTATES.

1989-03-15  Jeff Peck  (rms@sugar-bombs.ai.mit.edu)

	* emacstool.c: setenv IN_EMACSTOOL=t, TERM=sun, TERMCAP=.

	* emacstool.1: Update to document environment variables.

1989-02-21  Richard Stallman  (rms@sugar-bombs.ai.mit.edu)

	* etags.c (PAS_funcs): New function by Mosur Mohan.

	* movemail.c: On sysv, include unistd.h.

1989-02-18  Richard Stallman  (rms@sugar-bombs.ai.mit.edu)

	* b2m.c: New file.

1989-02-15  Richard Stallman  (rms@sugar-bombs.ai.mit.edu)

	* etags.c: Prolog support from Sunichirou Sugou.

1989-02-03  Richard Stallman  (rms@sugar-bombs.ai.mit.edu)

	* Makefile (clean): New target.

1989-01-25  Richard Stallman  (rms@sugar-bombs.ai.mit.edu)

	* fakemail.c (put_line): Break header lines at 79 cols.

1989-01-19  Richard Stallman  (rms@sugar-bombs.ai.mit.edu)

	* etags.c: Greatly rewritten by Sam Kendall for C++ support and for
	multiple tags per line.

1989-01-03  Richard Stallman  (rms@sugar-bombs.ai.mit.edu)

	* movemail.c: Check access before doing real work.
	Check that outfile is in a writable directory.
	On fatal error, delete the lock file.

1988-12-31  Richard Mlynarik  (mly@rice-chex.ai.mit.edu)

	* env.c: Add decl for my-index
	* etags.c (file-entries): .oak => scheme.

1988-12-30  Richard Stallman  (rms@sugar-bombs.ai.mit.edu)

	* movemail.c: Use `access' to check input and output files.

1988-12-28  Richard Stallman  (rms@sugar-bombs.ai.mit.edu)

	* emacsclient.c (main): Ignore all of CWD before first slash.

1988-12-27  Richard Stallman  (rms@sugar-bombs.ai.mit.edu)

	* etags.c (readline): Double linebuffer->size outside the xrealloc.

1988-12-22  Richard Stallman  (rms@sugar-bombs.ai.mit.edu)

	* server.c, emacsclient.c: Don't try to use gid_t; it isn't defined.
	* server.c: chmod the socket to 0700.

1988-12-09  Richard Stallman  (rms@sugar-bombs.ai.mit.edu)

	* fakemail.c (main): Let env var FAKEMAILER override pgm to run.
	(add_field): Delete comments and turn `<', `>' to spaces
	in header lines.
	(USE_FAKEMAIL): New customization macro says to make fakemail
	not be a no-op even on a BSD system.

1988-12-01  Richard Stallman  (rms@sugar-bombs.ai.mit.edu)

	* etags.c (consider_token): Skip comments just like whitespace.
	Notice `struct', etc. and set strtag for those tokens.
	Return 1 for the token following `struct' if an open-brace follows it.
	(C_entries): Special handling of token following `struct'
	needed because we have probably advanced to the following line
	to find the `{'.
	(main): New option `T' sets tflag and strflag.
	Set both of them by default if eflags.

1988-11-30  Richard Stallman  (rms@sugar-bombs.ai.mit.edu)

	* movemail.c: Do fsync before closing output.

1988-11-29  Richard Mlynarik  (mly@pickled-brain.ai.mit.edu)

	* movemail.c: Better error message when can't create tempname.
	This file needs a great deal of extra error-checking and lucid reporting...

1988-11-16  Richard Stallman  (rms@sugar-bombs.ai.mit.edu)

	* etags.c: Support assembler code for .s and .a files.
	(getit): Allow underscore in a tag.

1988-11-15  Richard Stallman  (rms@sugar-bombs.ai.mit.edu)

	* movemail.c: Close output and check errors before deleting input.

1988-10-01  Richard Stallman  (rms@apple-gunkies.ai.mit.edu)

	* emacsclient.c [SYSVIPC]: Compute cwd only once; decide properly
	whether to prefix it.  Handle line number args.

1988-09-24  Richard Stallman  (rms@gluteus.ai.mit.edu)

	* etags.c (main): Default setting of eflag was backwards.

1988-09-23  Richard Stallman  (rms@sugar-bombs.ai.mit.edu)

	* etags.c: New option -i.  -f renamed -o.
	`-' as input file means read input file names from stdin.
	-i spec'd or input file named TAGS means the input file is another
	tag table; output an "include" line for it.

1988-09-19  Richard Stallman  (rms@sugar-bombs.ai.mit.edu)

	* Makefile: New vars DESTDIR, BINDIR, LIBDIR, MANDIR, MANEXT.
	New targets install, install.sysv, install.xenix.
	This makefile is now responsible for installing executables
	and documentation from this directory into system directories.

1988-09-16  Richard Stallman  (rms@corn-chex.ai.mit.edu)

	* server.c, emacsclient.c (main): Compute socket name from euid.

1988-08-04  Richard Stallman  (rms@sugar-bombs.ai.mit.edu)

	* emacsclient.c: Args like +DIGITS are passed through unchanged.

1988-07-12  Richard Stallman  (rms@sugar-bombs.ai.mit.edu)

	* server.c: If both BSD and HAVE_SYSVIPC, use the latter.
	* emacsclient.c: Likewise.
	In the HAVE_SYSVIPC alternative, if BSD, use getwd instead of getcwd.

1988-06-23  Richard Stallman  (rms@sugar-bombs.ai.mit.edu)

	* etags.c: Handle `typedef struct foo {' (price@mcc.com).
	(istoken): New string-comparison macro.
	(consider_token): New arg `level'.  New state `tag_ok' in `tydef'.

1988-06-14  Richard Stallman  (rms@sugar-bombs.ai.mit.edu)

	* etags.c: Changes for VMS.
	Always define ETAGS on VMS.
	Define macros GOOD and BAD for success and failure exit codes.
	(begtk, intk): Allow `$' in identifiers
	(main): Don't support -B, -F or -u on VMS.
	Alternate loop for scanning filename arguments.
	(system): Delete definition of this function.

	* etags-vmslib.c (system): Undefine this; VMS now provides it.

1988-06-08  Richard Stallman  (rms@sugar-bombs.ai.mit.edu)

	* loadst.c: Prevent multiple-def errors on BSD and BSD4_3
	around include of param.h.  (Like fns.c.)

1988-05-16  Richard Stallman  (rms@frosted-flakes.ai.mit.edu)

	* loadst.c (load_average): Move load-average code to this new fn.
	Add conditionals to compute load ave on UMAX.

1988-05-14  Richard Stallman  (rms@lucky-charms.ai.mit.edu)

	* loadst.c: Change DK_HEADER_FILE to DKSTAT_HEADER_FILE
	with opposite sense.

1988-05-13  Chris Hanson  (cph@kleph)

	* emacsclient.c: Delete references to unused variable `out'.  This
	caused a bus error when used under hp-ux.

1988-05-06  Richard Stallman  (rms@frosted-flakes.ai.mit.edu)

	* loadst.c: Control dk.h conditional with DK_HEADER_FILE.

1988-05-04  Richard Stallman  (rms@rice-krispies.ai.mit.edu)

	* etags.c (find_entries): `.t' or `.sch' means scheme code.

1988-04-29  Richard Stallman  (rms@frosted-flakes.ai.mit.edu)

	* loadst.c: Add BSD4_3 conditional for file dk.h instead of dkstat.h.

1988-04-28  Richard Stallman  (rms@frosted-flakes.ai.mit.edu)

	* movemail.c: #undef close, since config can #define it on V.3.
	* emacsclient.c, fakemail.c, loadst.c, server.c: Likewise.

1988-04-26  Richard Stallman  (rms@lucky-charms.ai.mit.edu)

	* etags.c (TEX_mode, etc.): Remove superfluous backslashes from
	invalid escape sequences such as `\{'.

	* loadst.c: Add `sequent' conditional for file dk.h.

1988-03-20  Richard M. Stallman  (rms@wilson)

	* server.c [not BSD and not HAVE_SYSVIPC]: Fix error message.

	* loadst.c (main) [XENIX]: Use /usr/spool/mail, not /usr/mail.

;; Local Variables:
;; coding: utf-8
;; add-log-time-zone-rule: t
;; End:

    Copyright (C) 1988, 1989, 1990, 1991, 1992, 1993, 1994, 1995,
	1996, 1997, 1998, 1999, 2001, 2002, 2003, 2004, 2005, 2006,
	2007, 2008, 2009, 2010 Free Software Foundation, Inc.

  This file is part of GNU Emacs.

  GNU Emacs is free software: you can redistribute it and/or modify
  it under the terms of the GNU General Public License as published by
  the Free Software Foundation, either version 3 of the License, or
  (at your option) any later version.

  GNU Emacs is distributed in the hope that it will be useful,
  but WITHOUT ANY WARRANTY; without even the implied warranty of
  MERCHANTABILITY or FITNESS FOR A PARTICULAR PURPOSE.  See the
  GNU General Public License for more details.

  You should have received a copy of the GNU General Public License
  along with GNU Emacs.  If not, see <http://www.gnu.org/licenses/>.

;;; arch-tag: 2d979296-954c-448e-95c1-b46d134513dc<|MERGE_RESOLUTION|>--- conflicted
+++ resolved
@@ -1,7 +1,15 @@
-<<<<<<< HEAD
+2010-05-08  Christoph  <cschol2112@googlemail.com>  (tiny change)
+
+	* makefile.w32-in (OTHER_PLATFORM_SUPPORT): Use parenthesis
+	for macros for nmake compatibility.
+
 2010-05-08  Glenn Morris  <rgm@gnu.org>
 
 	* Makefile.in (THIS_IS_MAKEFILE): Remove, unused.
+
+2010-05-07  Chong Yidong  <cyd@stupidchicken.com>
+
+	* Version 23.2 released.
 
 2010-05-06  Glenn Morris  <rgm@gnu.org>
 
@@ -33,13 +41,6 @@
 	(ALL_CFLAGS): Use them as make variables.
 
 2010-04-07  Christoph  <cschol2112@googlemail.com>  (tiny change)
-=======
-2010-05-07  Chong Yidong  <cyd@stupidchicken.com>
-
-	* Version 23.2 released.
-
-2010-05-05  Christoph  <cschol2112@googlemail.com>  (tiny change)
->>>>>>> 1e8ee7d0
 
 	* makefile.w32-in (OTHER_PLATFORM_SUPPORT): Use parenthesis
 	for macros for nmake compatibility.
