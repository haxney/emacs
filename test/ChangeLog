2013-02-21  Fabián Ezequiel Gallina  <fgallina@cuca>
<<<<<<< HEAD
=======

	* automated/python-tests.el
	(python-tests-with-temp-buffer): Doc fix.
	(python-tests-with-temp-file): New macro.
	(python-tests-shell-interpreter): New var.
	(python-shell-get-process-name-1)
	(python-shell-internal-get-process-name-1)
	(python-shell-parse-command-1)
	(python-shell-calculate-process-environment-1)
	(python-shell-calculate-process-environment-2)
	(python-shell-calculate-process-environment-3)
	(python-shell-calculate-exec-path-1)
	(python-shell-calculate-exec-path-2)
	(python-shell-make-comint-1)
	(python-shell-make-comint-2)
	(python-shell-get-process-1)
	(python-shell-get-or-create-process-1)
	(python-shell-internal-get-or-create-process-1): New tests.

2013-02-20  Fabián Ezequiel Gallina  <fgallina@cuca>
>>>>>>> 9a945fab

	* automated/python-tests.el: New file.

2013-02-14  Dmitry Gutov  <dgutov@yandex.ru>

	* automated/ruby-mode-tests.el
	(ruby-move-to-block-skips-percent-literal): Add depth-affecting
	bits inside the examples.
	(ruby-move-to-block-skips-heredoc): New test.
	(ruby-add-log-current-method-after-inner-class): Lower
	expectations: move point inside a method, initially.

2013-02-13  Dmitry Gutov  <dgutov@yandex.ru>

	* automated/ruby-mode-tests.el
	(ruby-move-to-block-skips-percent-literal): New test.

2013-02-04  Chong Yidong  <cyd@gnu.org>

	* automated/thingatpt.el: New file.

2013-02-03  Chong Yidong  <cyd@gnu.org>

	* automated/files.el (file-test--do-local-variables-test): Avoid
	compilation warning message.

2013-01-27  Dmitry Gutov  <dgutov@yandex.ru>

	* automated/ruby-mode-tests.el
	(ruby-indent-spread-args-in-parens): New test.
	* automated/ruby-mode-tests.el (ruby-block-test-example):
	Break indentation of the do block opener and add a line inside it.
	* automated/ruby-mode-tests.el (works-on-do, ok-with-three):
	Adjust line numbers.

2013-01-15  Stefan Monnier  <monnier@iro.umontreal.ca>

	* automated/advice-tests.el: Split up.  Add advice-test-preactivate.

2013-01-14  Glenn Morris  <rgm@gnu.org>

	* automated/compile-tests.el (compile-tests--test-regexps-data):
	Fix interpretation of gnu line.col1-col2 format.  (Bug#13335)

2013-01-10  Wolfgang Jenkner  <wjenkner@inode.at>

	* automated/man-tests.el: New file.

2013-01-09  Aaron S. Hawley  <aaron.s.hawley@gmail.com>

	* automated/undo-tests.el (undo-test0): Adjust error to code change.

2013-01-08  Aaron S. Hawley  <aaron.s.hawley@gmail.com>

	* automated/undo-tests.el: New file.

2012-12-27  Dmitry Gutov  <dgutov@yandex.ru>

	* automated/ruby-mode-tests.el
	(ruby-indent-after-block-in-continued-expression): New test.

2012-12-14  Dmitry Gutov  <dgutov@yandex.ru>

	* automated/ruby-mode-tests.el
	Rename one interpolation test; add three more.
	(ruby-with-temp-buffer): New macro, use it where appropriate.
	(ruby-add-log-current-method-examples): Use "_" for target point.
	Add four new tests for ruby-add-log-current-method.

2012-12-11  Glenn Morris  <rgm@gnu.org>

	* automated/f90.el (f90-test-bug13138): New test.

2012-12-10  Rüdiger Sonderfeld  <ruediger@c-plusplus.de>

	* automated/inotify-test.el: New test.

2012-12-02  Chong Yidong  <cyd@gnu.org>

	* automated/ruby-mode-tests.el
	(ruby-add-log-current-method-examples): Don't use loop macro, to
	allow automated testing to work.

2012-11-20  Stefan Monnier  <monnier@iro.umontreal.ca>

	* automated/advice-tests.el (advice-tests--data): Remove.
	(advice-tests): Move the tests directly here instead.
	Add called-interactively-p tests.

2012-11-19  Stefan Monnier  <monnier@iro.umontreal.ca>

	* automated/ert-x-tests.el: Use cl-lib.
	* automated/ert-tests.el: Use lexical-binding and cl-lib.

2012-11-14  Dmitry Gutov  <dgutov@yandex.ru>

	* automated/ruby-mode-tests.el (ruby-indent-singleton-class): Pass.
	(ruby-indent-inside-heredoc-after-operator)
	(ruby-indent-inside-heredoc-after-space): New tests.
	Change direct font-lock face references to var references.
	(ruby-interpolation-suppresses-syntax-inside): New test.
	(ruby-interpolation-inside-percent-literal-with-paren):
	New failing test.

2012-11-13  Dmitry Gutov  <dgutov@yandex.ru>

	* automated/ruby-mode-tests.el (ruby-heredoc-font-lock)
	(ruby-singleton-class-no-heredoc-font-lock)
	(ruby-add-log-current-method-examples): New tests.
	(ruby-test-string): Extract from ruby-should-indent-buffer.
	(ruby-deftest-move-to-block): New macro.
	Add several move-to-block tests.

2012-11-12  Stefan Monnier  <monnier@iro.umontreal.ca>

	* automated/advice-tests.el: New tests.

2012-10-14  Eli Zaretskii  <eliz@gnu.org>

	* automated/compile-tests.el (compile-tests--test-regexps-data):
	Add new data for msft's new format.

2012-09-08  Dmitry Gutov  <dgutov@yandex.ru>

	* automated/ruby-mode-tests.el:
	(ruby-toggle-block-to-multiline): New test.
	(ruby-should-indent-buffer, ruby-toggle-block-to-do-end)
	(ruby-toggle-block-to-brace): Use buffer-string.

2012-09-07  Dmitry Gutov  <dgutov@yandex.ru>

	* automated/ruby-mode-tests.el: New tests (Bug#11613).

2012-08-28  Chong Yidong  <cyd@gnu.org>

	* automated/files.el: Test every combination of values for
	enable-local-variables and enable-local-eval.

2012-08-19  Chong Yidong  <cyd@gnu.org>

	* redisplay-testsuite.el (test-redisplay): Use switch-to-buffer.

2012-08-18  Chong Yidong  <cyd@gnu.org>

	* redisplay-testsuite.el (test-redisplay-4): New test (Bug#3874).

2012-08-14  Dmitry Gutov  <dgutov@yandex.ru>

	* indent/ruby.rb: Rearrange examples, add new ones.

2012-08-12  Dmitry Gutov  <dgutov@yandex.ru>

	* automated/ruby-mode-tests.el (ruby-move-to-block-stops-at-opening)
	(ruby-toggle-block-to-do-end, ruby-toggle-block-to-brace): New test.

2012-08-11  Glenn Morris  <rgm@gnu.org>

	* automated/files.el: New file.

	* automated/Makefile.in (all): Fix typo.

2012-08-10  Dmitry Gutov  <dgutov@yandex.ru>

	* automated/ruby-mode-tests.el (ruby-should-indent):
	Add docstring, check (current-indentation) instead of (current-column).
	(ruby-should-indent-buffer): New function.
	Add tests for `ruby-deep-indent-paren' behavior.
	Port all tests from test/misc/test_ruby_mode.rb in Ruby repo.

2012-08-10  Nobuyoshi Nakada  <nobu@ruby-lang.org>

	Original tests in test_ruby_mode.rb in upstream (author).

2012-08-09  Dmitry Gutov  <dgutov@yandex.ru>

	* automated/ruby-mode-tests.el (ruby-should-indent)
	(ruby-assert-state): New functions.
	Add new tests.

2012-07-29  David Engster  <deng@randomsample.de>

	* automated/xml-parse-tests.el (xml-parse-tests--qnames):
	New variable to hold test data for name expansion.
	(xml-parse-tests): Test the two different types of name expansion.

2012-07-29  Juri Linkov  <juri@jurta.org>

	* automated/occur-tests.el (occur-test-case): Use predefined
	buffer name " *test-occur*" instead of a random buffer name.

2012-07-20  Dmitry Gutov  <dgutov@yandex.ru>

	* automated/ruby-mode-tests.el: New file with one test.

2012-07-17  Stefan Monnier  <monnier@iro.umontreal.ca>

	* indent/shell.sh: Add test case for ${#VAR}.

	* indent/latex-mode.tex: New file.

2012-07-11  Stefan Monnier  <monnier@iro.umontreal.ca>

	* eshell.el: Use cl-lib.

2012-07-03  Chong Yidong  <cyd@gnu.org>

	* automated/xml-parse-tests.el (xml-parse-tests--bad-data): New.

2012-07-02  Chong Yidong  <cyd@gnu.org>

	* automated/xml-parse-tests.el (xml-parse-tests--data):
	More testcases.

2012-07-01  Chong Yidong  <cyd@gnu.org>

	* automated/xml-parse-tests.el: New file.

2012-06-27  Stefan Monnier  <monnier@iro.umontreal.ca>

	* automated/ert-x-tests.el (ert-test-run-tests-interactively-2):
	Use cl-flet.

2012-06-08  Ulf Jasper  <ulf.jasper@web.de>

	* automated/icalendar-tests.el (icalendar--parse-vtimezone):
	Test escaped commas in TZID (Bug#11473).
	(icalendar-import-with-timezone): New.
	(icalendar-real-world): Add new testcase as given in the bugreport
	of Bug#11473.

2012-05-29  Ulf Jasper  <ulf.jasper@web.de>

	* automated/icalendar-tests.el (icalendar-tests--test-import):
	Include UID in import tests (Bug#11525).
	(icalendar-import-non-recurring, icalendar-import-rrule)
	(icalendar-import-duration, icalendar-import-bug-6766): Adjust to
	UID-import change.
	(icalendar-import-with-uid): New.
	(icalendar-tests--test-cycle, icalendar-tests--do-test-cycle):
	Include UID in cycle tests.
	(icalendar-cycle, icalendar-real-world): UID-import change.

2012-05-21  Glenn Morris  <rgm@gnu.org>

	* automated/Makefile.in (setwins): Scrap superfluous subshell.

2012-05-15  Teodor Zlatanov  <tzz@lifelogs.com>

	* automated/url-util-tests.el: New file to test
	lisp/url/url-util.el.  Only `url-build-query-string' and
	`url-parse-query-string' are tested right now (Bug#8706).

2012-04-28  Stefan Monnier  <monnier@iro.umontreal.ca>

	* indent/shell.sh:
	* indent/shell.rc: Ad some test cases.

2012-04-24  Stefan Monnier  <monnier@iro.umontreal.ca>

	* indent/ruby.rb: New file, to test new syntax-propertize code.

2012-04-11  Glenn Morris  <rgm@gnu.org>

	* automated/vc-bzr.el (vc-bzr-test-faulty-bzr-autoloads): New test.

2012-02-13  Teodor Zlatanov  <tzz@lifelogs.com>

	* automated/url-future-tests.el (url-future-tests): Move from
	lisp/url/url-future.el and rename.

2012-01-29  Ulf Jasper  <ulf.jasper@web.de>

	* automated/icalendar-tests.el (icalendar-import-non-recurring):
	Fix broken test, caused by missing trailing blank.

2011-12-03  Chong Yidong  <cyd@gnu.org>

	* automated/compile-tests.el (compile-tests--test-regexps-data):
	Increase column numbers by one to reflect change in how
	compilation-message is recorded (Bug#10172).

2011-11-22  Glenn Morris  <rgm@gnu.org>

	* rmailmm.el: New file, split from lisp/mail/rmailmm.el.

2011-11-20  Juanma Barranquero  <lekktu@gmail.com>

	* cedet/semantic-utest-c.el (semantic-utest-c-comparisons): Fix typo.

2011-11-16  Juanma Barranquero  <lekktu@gmail.com>

	* automated/icalendar-tests.el (icalendar-tests--get-ical-event)
	(icalendar-tests--test-export, icalendar-tests--do-test-export):
	* cedet/srecode-tests.el (srecode-field-utest-impl): Fix typo.

2011-10-30  Ulf Jasper  <ulf.jasper@web.de>

	* automated/newsticker-tests.el
	(newsticker--group-manage-orphan-feeds): Remove fsetting of
	newsticker--treeview-tree-update.

2011-10-29  Ulf Jasper  <ulf.jasper@web.de>

	* automated/newsticker-tests.el
	(newsticker--group-manage-orphan-feeds): Use fset instead of flet.

	* trunk/test/automated/newsticker-tests.el
	(newsticker--group-manage-orphan-feeds): Prevent updating
	newsticker treeview. Fixed bug#9763.

2011-10-20  Glenn Morris  <rgm@gnu.org>

	* automated/vc-bzr.el (vc-bzr-test-bug9781): New test.

	* automated/vc-bzr.el: New file.

2011-10-15  Glenn Morris  <rgm@gnu.org>

	* automated/f90.el: New file.

2011-09-27  Ulf Jasper  <ulf.jasper@web.de>

	* automated/newsticker-tests.el: Move newsticker-testsuite.el
	to automated/newsticker-tests.el. Convert to ERT.

2011-07-26  Ulf Jasper  <ulf.jasper@web.de>

	* automated/icalendar-tests.el (icalendar-tests--compare-strings):
	Removed, simply use string=.
	(icalendar--diarytime-to-isotime)
	(icalendar--datetime-to-diary-date)
	(icalendar--datestring-to-isodate)
	(icalendar--format-ical-event)
	(icalendar--parse-summary-and-rest)
	(icalendar-tests--do-test-import)
	(icalendar-tests--do-test-cycle): Change argument order of
	string= to EXPECTED ACTUAL.
	(icalendar--import-format-sample)
	(icalendar--format-ical-event)
	(icalendar-import-non-recurring)
	(icalendar-import-rrule)
	(icalendar-import-duration)
	(icalendar-import-bug-6766)
	(icalendar-real-world): Adjust to string= instead of
	icalendar-tests--compare-strings.
	(icalendar-import-multiple-vcalendars): New.

2011-05-11  Teodor Zlatanov  <tzz@lifelogs.com>

	* automated/gnus-tests.el: Add wrapper for Gnus tests.
	Require CL.

2011-05-09  Juri Linkov  <juri@jurta.org>

	* automated/occur-tests.el: Move from test/occur-testsuite.el.
	Convert to ERT.

2011-05-09  Chong Yidong  <cyd@stupidchicken.com>

	* automated/compile-tests.el: New file.

2011-05-08  Chong Yidong  <cyd@stupidchicken.com>

	* automated/font-parse-tests.el: Don't byte-compile.

	* automated/comint-testsuite.el: Move from test/.  Convert to ERT.

2011-03-10  Stefan Monnier  <monnier@iro.umontreal.ca>

	* automated/lexbind-tests.el: New file.

2011-03-07  Chong Yidong  <cyd@stupidchicken.com>

	* Version 23.3 released.

2011-03-05  Glenn Morris  <rgm@gnu.org>

	* eshell.el: Move here from lisp/eshell/esh-test.el.

2011-03-03  Christian Ohler  <ohler@gnu.org>

	* automated/ert-tests.el (ert-test-explain-not-equal-keymaps):
	New test.

2011-02-20  Ulf Jasper  <ulf.jasper@web.de>

	* automated/icalendar-tests.el: Move from icalendar-testsuite.el;
	convert to ERT format.

2011-02-14  Chong Yidong  <cyd@stupidchicken.com>

	* automated/bytecomp-tests.el: Move from bytecomp-testsuite.el;
	convert to ERT format.

2011-02-09  Stefan Monnier  <monnier@iro.umontreal.ca>

	* indent/shell.sh:
	* indent/shell.rc: New files.

2011-01-27  Chong Yidong  <cyd@stupidchicken.com>

	* automated/font-parse-tests.el: Move from
	font-parse-testsuite.el.

2011-01-26  Chong Yidong  <cyd@stupidchicken.com>

	* font-parse-testsuite.el (test-font-parse-data): New file.

2011-01-13  Stefan Monnier  <monnier@iro.umontreal.ca>

	* indent/prolog.prolog: Add tokenizing tests.

2011-01-13  Christian Ohler  <ohler@gnu.org>

	* automated: New directory for automated tests.

	* automated/ert-tests.el, automated/ert-x-tests.el: New files.

	* automated/Makefile.in: New file.

2010-11-11  Stefan Monnier  <monnier@iro.umontreal.ca>

	* indent/modula2.mod: New file.

2010-10-27  Stefan Monnier  <monnier@iro.umontreal.ca>

	* indent/octave.m: Add a test to ensure indentation is local.

2010-10-23  Glenn Morris  <rgm@gnu.org>

	* comint-testsuite.el
	(comint-testsuite--test-comint-password-prompt-regexp):
	Add "Please enter the password".  (Bug#7224)

2010-09-20  Stefan Monnier  <monnier@iro.umontreal.ca>

	* indent/prolog.prolog: Use normal spacing around !.

2010-09-18  Stefan Monnier  <monnier@iro.umontreal.ca>

	* indent/octave.m: Remove one more `fixindent'.  Use `end'.

2010-09-10  Stefan Monnier  <monnier@iro.umontreal.ca>

	* indent/octave.m: Remove some `fixindent' not needed any more.

2010-08-30  Stefan Monnier  <monnier@iro.umontreal.ca>

	* indent/octave.m: New file.

2010-08-08  Ulf Jasper  <ulf.jasper@web.de>

	* icalendar-testsuite.el (icalendar-testsuite-run): Add internal tests.
	(icalendar-testsuite--trim, icalendar-testsuite--compare-strings)
	(icalendar-testsuite--run-internal-tests): New.
	(icalendar-testsuite--test-convert-ordinary-to-ical)
	(icalendar-testsuite--test-convert-block-to-ical)
	(icalendar-testsuite--test-convert-anniversary-to-ical)
	(icalendar-testsuite--test-parse-vtimezone)
	(icalendar-testsuite--do-test-export): Code formatting.
	(icalendar-testsuite--test-parse-vtimezone): Doc fix.
	(icalendar-testsuite--do-test-import)
	(icalendar-testsuite--do-test-cycle):
	Use icalendar-testsuite--compare-strings
	(icalendar-testsuite--run-import-tests): Comment added.
	(icalendar-testsuite--run-import-tests)
	(icalendar-testsuite--run-real-world-tests): Fix expected results.

2010-06-25  Chong Yidong  <cyd@stupidchicken.com>

	* redisplay-testsuite.el (test-redisplay-3): New test.

2010-06-11  Chong Yidong  <cyd@stupidchicken.com>

	* comint-testsuite.el: New file.

2010-06-02  Stefan Monnier  <monnier@iro.umontreal.ca>

	* indent: New dir.

2010-05-07  Chong Yidong  <cyd@stupidchicken.com>

	* Version 23.2 released.

2010-03-29  Chong Yidong  <cyd@stupidchicken.com>

	* cedet/semantic-ia-utest.el
	(semantic-symref-test-count-hits-in-tag): Add function, from
	semantic-test.el.

	* cedet/tests/test.cpp:
	* cedet/tests/test.py:
	* cedet/tests/teststruct.cpp:
	* cedet/tests/testtemplates.cpp:
	* cedet/tests/testusing.cpp:
	* cedet/tests/scopetest.cpp:
	* cedet/tests/scopetest.java: Files deleted.

	* cedet/tests/test.make:
	* cedet/tests/test.c:
	* cedet/tests/testjavacomp.java:
	* cedet/tests/testspp.c:
	* cedet/tests/testsppreplace.c:
	* cedet/tests/testsppreplaced.c:
	* cedet/tests/testsubclass.cpp:
	* cedet/tests/testsubclass.hh:
	* cedet/tests/testtypedefs.cpp:
	* cedet/tests/testvarnames.c:
	* cedet/tests/test.el:
	* cedet/tests/testdoublens.cpp:
	* cedet/tests/testdoublens.hpp: Add copyright header.

	* cedet/semantic-tests.el (semanticdb-test-gnu-global):
	Remove reference to deleted files.

2010-03-30  Juri Linkov  <juri@jurta.org>

	* occur-testsuite.el (occur-tests): Add tests for context lines.

2010-03-23  Juri Linkov  <juri@jurta.org>

	* occur-testsuite.el: New file.

2010-03-10  Chong Yidong  <cyd@stupidchicken.com>

	* Branch for 23.2.

2010-02-19  Ulf Jasper  <ulf.jasper@web.de>

	* icalendar-testsuite.el
	(icalendar-testsuite--run-function-tests): Add new tests.
	(icalendar-testsuite--test-diarytime-to-isotime): Add another
	testcase.
	(icalendar-testsuite--test-convert-ordinary-to-ical): New.
	(icalendar-testsuite--test-convert-weekly-to-ical): New.
	(icalendar-testsuite--test-convert-yearly-to-ical): New.
	(icalendar-testsuite--test-convert-block-to-ical): New.
	(icalendar-testsuite--test-convert-cyclic-to-ical): New.
	(icalendar-testsuite--test-convert-anniversary-to-ical): New.

2010-01-18  Juanma Barranquero  <lekktu@gmail.com>

	* cedet/semantic-tests.el (semanticdb-test-gnu-global)
	(semantic-lex-test-full-depth, semantic-symref-test-count-hits-in-tag):
	Fix typos in docstrings and error messages.
	(semanticdb-ebrowse-run-tests): Fix typos in error messages.

2010-01-14  Juanma Barranquero  <lekktu@gmail.com>

	* cedet/cedet-utests.el (cedet-utest-log-shutdown, pulse-test):
	* cedet/semantic-ia-utest.el (semantic-ia-utest-error-log-list)
	(semantic-ia-utest-buffer-refs): Fix typos in docstrings.

2009-12-18  Ulf Jasper  <ulf.jasper@web.de>

	* icalendar-testsuite.el
	(icalendar-testsuite--run-function-tests):
	Add icalendar-testsuite--test-parse-vtimezone.
	(icalendar-testsuite--test-parse-vtimezone): New.
	(icalendar-testsuite--do-test-cycle): Doc changes.
	(icalendar-testsuite--run-real-world-tests): Remove trailing
	whitespace -- see change of icalendar--add-diary-entry in
	icalendar.el.
	(icalendar-testsuite--run-cycle-tests): Re-enable all tests.

2009-09-30  Glenn Morris  <rgm@gnu.org>

	* cedet/semantic-utest-c.el: Relicense under GPLv3+.

2009-06-26  Eric Ludlam  <zappo@gnu.org>

	* cedet/*: New unit tests, from CEDET repository.

2009-06-26  Chong Yidong  <cyd@stupidchicken.com>

	* redisplay-testsuite.el: New file.

2009-06-21  Chong Yidong  <cyd@stupidchicken.com>

	* Branch for 23.1.

2009-01-25  Ulf Jasper  <ulf.jasper@web.de>

	* icalendar-testsuite.el
	(icalendar-testsuite--run-function-tests):
	Add icalendar-testsuite--test-diarytime-to-isotime.
	(icalendar-testsuite--test-parse-summary-and-rest): Adjust to
	recent icalendar fixes.
	(icalendar-testsuite--test-diarytime-to-isotime): New.
	(icalendar-testsuite--test-create-uid): Adjust to recent
	icalendar changes.

2008-11-30  Shigeru Fukaya  <shigeru.fukaya@gmail.com>

	* bytecomp-testsuite.el: New file.

2008-10-31  Ulf Jasper  <ulf.jasper@web.de>

	* icalendar-testsuite.el (icalendar-testsuite--run-function-tests):
	Add `icalendar-testsuite--test-create-uid'.
	(icalendar-testsuite--test-create-uid): New.

2008-06-14  Ulf Jasper  <ulf.jasper@web.de>

	* newsticker-testsuite.el: New file.

2008-05-24  Ulf Jasper  <ulf.jasper@web.de>

	* icalendar-testsuite.el (icalendar-testsuite--run-function-tests):
	Add icalendar-testsuite--test-datestring-to-isodate,
	icalendar-testsuite--test-datetime-to-diary-date, and
	icalendar-testsuite--test-calendar-style.
	(icalendar-testsuite--test-format-ical-event):
	(icalendar-testsuite--test-parse-summary-and-rest):
	Doc fix.  Remove european-calendar-style.
	(icalendar-testsuite--get-ical-event): Doc fix.
	(icalendar-testsuite--test-first-weekday-of-year):
	(icalendar-testsuite--run-cycle-tests): Add doc string.
	(icalendar-testsuite--test-datestring-to-isodate):
	(icalendar-testsuite--test-datetime-to-diary-date):
	(icalendar-testsuite--test-calendar-style): New functions.
	(icalendar-testsuite--test-export): Handle iso date style.
	New arg INPUT-ISO.  Use calendar-date-style.
	(icalendar-testsuite--test-import): Handle iso date style.
	New arg EXPECTED-ISO.  Use calendar-date-style.
	(icalendar-testsuite--test-cycle): Handle iso date style.
	(icalendar-testsuite--run-import-tests):
	(icalendar-testsuite--run-export-tests):
	(icalendar-testsuite--run-real-world-tests): Add iso style tests.

2008-02-29  Glenn Morris  <rgm@gnu.org>

	* README: New file.

2008-02-29  Ulf Jasper  <ulf.jasper@web.de>

	* icalendar-testsuite.el: New file.

;; Local Variables:
;; coding: utf-8
;; End:

  Copyright (C) 2008-2013 Free Software Foundation, Inc.

  This file is part of GNU Emacs.

  GNU Emacs is free software: you can redistribute it and/or modify
  it under the terms of the GNU General Public License as published by
  the Free Software Foundation, either version 3 of the License, or
  (at your option) any later version.

  GNU Emacs is distributed in the hope that it will be useful,
  but WITHOUT ANY WARRANTY; without even the implied warranty of
  MERCHANTABILITY or FITNESS FOR A PARTICULAR PURPOSE.  See the
  GNU General Public License for more details.

  You should have received a copy of the GNU General Public License
  along with GNU Emacs.  If not, see <http://www.gnu.org/licenses/>.<|MERGE_RESOLUTION|>--- conflicted
+++ resolved
@@ -1,9 +1,6 @@
-2013-02-21  Fabián Ezequiel Gallina  <fgallina@cuca>
-<<<<<<< HEAD
-=======
-
-	* automated/python-tests.el
-	(python-tests-with-temp-buffer): Doc fix.
+2013-02-28  Fabián Ezequiel Gallina  <fgallina@cuca>
+
+	* automated/python-tests.el (python-tests-with-temp-buffer): Doc fix.
 	(python-tests-with-temp-file): New macro.
 	(python-tests-shell-interpreter): New var.
 	(python-shell-get-process-name-1)
@@ -20,8 +17,7 @@
 	(python-shell-get-or-create-process-1)
 	(python-shell-internal-get-or-create-process-1): New tests.
 
-2013-02-20  Fabián Ezequiel Gallina  <fgallina@cuca>
->>>>>>> 9a945fab
+2013-02-21  Fabián Ezequiel Gallina  <fgallina@cuca>
 
 	* automated/python-tests.el: New file.
 
