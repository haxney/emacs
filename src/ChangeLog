2011-06-10  Paul Eggert  <eggert@cs.ucla.edu>

<<<<<<< HEAD
	* xmenu.c (dialog_selection_callback) [!USE_GTK]: Cast to intptr_t,
	not to EMACS_INT, to avoid GCC warning.

	* xfns.c (x_set_scroll_bar_default_width): Remove unused 'int' locals.

	* buffer.h (PTR_BYTE_POS, BUF_PTR_BYTE_POS): Remove harmful cast.
	The cast incorrectly truncated 64-bit byte offsets to 32 bits, and
	isn't needed on 32-bit machines.

	* buffer.c (Fgenerate_new_buffer_name): Use EMACS_INT for count, not int.
	(advance_to_char_boundary): Return EMACS_INT, not int.

	* data.c (Qcompiled_function): Now static.

	* window.c (window_body_lines): Now static.

	* image.c (gif_load): Rename local to avoid shadowing.

	* lisp.h (SAFE_ALLOCA_LISP): Check for integer overflow.
	(struct Lisp_Save_Value): Use ptrdiff_t, not int, for 'integer' member.
	* alloc.c (make_save_value): Integer argument is now of type
	ptrdiff_t, not int.
	(mark_object): Use ptrdiff_t, not int.
	* lisp.h (pD): New macro.
	* print.c (print_object): Use it.

	* alloc.c: Use EMACS_INT, not int, to count objects.
	(total_conses, total_markers, total_symbols, total_vector_size)
	(total_free_conses, total_free_markers, total_free_symbols)
	(total_free_floats, total_floats, total_free_intervals, total_intervals)
	(total_strings, total_free_strings):
	Now EMACS_INT, not int.  All uses changed.
	(Fgarbage_collect): Compute overall total using a double, so that
	integer overflow is less likely to be a problem.  Check for overflow
	when converting back to an integer.
	(n_interval_blocks, n_string_blocks, n_float_blocks, n_cons_blocks)
	(n_vectors, n_symbol_blocks, n_marker_blocks): Remove.
	These were 'int' variables that could overflow on 64-bit hosts;
	they were never used, so remove them instead of repairing them.
	(nzombies, ngcs, max_live, max_zombies): Now EMACS_INT, not 'int'.
	(inhibit_garbage_collection): Set gc_cons_threshold to max value.
	Previously, this ceilinged at INT_MAX, but that doesn't work on
	64-bit machines.
	(allocate_pseudovector): Don't use EMACS_INT when int would do.

	* alloc.c (Fmake_bool_vector): Don't assume vector size fits in int.
	(allocate_vectorlike): Check for ptrdiff_t overflow.
	(mark_vectorlike, mark_char_table, mark_object): Avoid EMACS_UINT
	when a (possibly-narrower) signed value would do just as well.
	We prefer using signed arithmetic, to avoid comparison confusion.

	* alloc.c: Catch some string size overflows that we were missing.
	(XMALLOC_OVERRUN_CHECK_SIZE) [!XMALLOC_OVERRUN_CHECK]: Define to 0,
	for convenience in STRING_BYTES_MAX.
	(STRING_BYTES_MAX): New macro, superseding the old one in lisp.h.
	The definition here is exact; the one in lisp.h was approximate.
	(allocate_string_data): Check for string overflow.  This catches
	some instances we weren't catching before.  Also, it catches
	size_t overflow on (unusual) hosts where SIZE_MAX <= min
	(PTRDIFF_MAX, MOST_POSITIVE_FIXNUM), e.g., when size_t is 32 bits
	and ptrdiff_t and EMACS_INT are both 64 bits.

	* character.c, coding.c, doprnt.c, editfns.c, eval.c:
	All uses of STRING_BYTES_MAX replaced by STRING_BYTES_BOUND.
	* lisp.h (STRING_BYTES_BOUND): Renamed from STRING_BYTES_MAX.

	* character.c (string_escape_byte8): Fix nbytes/nchars typo.

	* alloc.c (Fmake_string): Check for out-of-range init.
=======
	* buffer.h: Include <time.h>, for time_t.
	Needed to build on FreeBSD 8.2.  Problem reported by Herbert J. Skuhra.

	Fix minor problems found by static checking.

	* image.c (PixelGetMagickColor): Declare if ImageMagick headers don't.

	Make identifiers static if they are not used in other modules.
	* data.c (Qcompiled_function, Qframe, Qvector):
	* image.c (QimageMagick, Qsvg):
	* minibuf.c (Qmetadata):
	* window.c (resize_window_check, resize_root_window): Now static.
	* window.h (resize_window_check, resize_root_window): Remove decls.

	* window.c (window_deletion_count, delete_deletable_window):
	Remove; unused.
	(window_body_lines): Now static.
	(Fdelete_other_windows_internal): Mark vars as initialized.
	Make sure 'resize_failed' is initialized.
	(run_window_configuration_change_hook): Rename local to avoid shadowing.
	(resize_window_apply): Remove unused local.
	* window.h (delete_deletable_window): Remove decl.

	* image.c (gif_load, svg_load_image): Rename locals to avoid shadowing.
	(imagemagick_load_image): Fix pointer signedness problem by changing
	last arg from unsigned char * to char *.  All uses changed.
	Also, fix a local for similar reasons.
	Remove unused locals.  Remove locals to avoid shadowing.
	(fn_rsvg_handle_free): Remove; unused.
	(svg_load, svg_load_image): Fix pointer signedness problem.
	(imagemagick_load_image): Don't use garbage pointer image_wand.

	* ftfont.c (ftfont_get_metrics, ftfont_drive_otf): Remove unused locals.
>>>>>>> 9b6d8264

2011-06-10  Chong Yidong  <cyd@stupidchicken.com>

	* image.c (gif_load): Fix omitted cast error introduced by
	2011-06-06 change.

2011-06-10  Martin Rudalics  <rudalics@gmx.at>

	* window.h (resize_proportionally, orig_total_lines)
	(orig_top_line): Remove from window structure.
	(set_window_height, set_window_width, change_window_heights)
	(Fdelete_window): Remove prototypes.
	(resize_frame_windows): Remove duplicate declaration.

2011-06-10  Eli Zaretskii  <eliz@gnu.org>

	* window.h (resize_frame_windows, resize_window_check)
	(delete_deletable_window, resize_root_window)
	(resize_frame_windows): Declare prototypes.

	* window.c (resize_window_apply): Make definition be "static" to
	match the prototype.

2011-06-10  Martin Rudalics  <rudalics@gmx.at>

	* window.c: Remove declarations of Qwindow_size_fixed,
	window_min_size_1, window_min_size_2, window_min_size,
	size_window, window_fixed_size_p, enlarge_window, delete_window.
	Remove static from declaration of Qdelete_window, it's
	temporarily needed by Fbury_buffer.
	(replace_window): Don't assign orig_top_line and
	orig_total_lines.
	(Fdelete_window, delete_window): Remove.  Window deletion is
	handled by window.el.
	(window_loop): Remove DELETE_OTHER_WINDOWS case.  Replace
	Fdelete_window calls with calls to Qdelete_window.
	(Fdelete_other_windows): Remove.  Deleting other windows is
	handled by window.el.
	(window_fixed_size_p): Remove.  Fixed-sizeness of windows is
	handled in window.el.
	(window_min_size_2, window_min_size_1, window_min_size): Remove.
	Window minimum sizes are handled in window.el.
	(shrink_windows, size_window, set_window_height)
	(set_window_width, change_window_heights, window_height)
	(window_width, CURBEG, CURSIZE, enlarge_window)
	(adjust_window_trailing_edge, Fadjust_window_trailing_edge)
	(Fenlarge_window, Fshrink_window): Remove.  Window resizing is
	handled in window.el.
	(make_dummy_parent): Rename to make_parent_window and give it a
	second argument horflag.
	(make_window): Don't set resize_proportionally any more.
	(Fsplit_window): Remove.  Windows are split in window.el.
	(save_restore_action, save_restore_orig_size)
	(shrink_window_lowest_first, save_restore_orig_size): Remove.
	Resize mini windows in window.el.
	(grow_mini_window, shrink_mini_window): Implement by calling
	Qresize_root_window_vertically, resize_window_check and
	resize_window_apply.
	(saved_window, Fset_window_configuration, save_window_save): Do
	not handle orig_top_line, orig_total_lines, and
	resize_proportionally.
	(window_min_height, window_min_width): Move to window.el.
	(keys_of_window): Move bindings for delete-other-windows,
	split-window, delete-window and enlarge-window to window.el.

	* buffer.c: Temporarily extern Qdelete_window.
	(Fbury_buffer): Temporarily call Qdelete_window instead of
	Fdelete_window (Fbury_buffer will move to window.el soon).

	* frame.c (set_menu_bar_lines_1): Remove code handling
	orig_top_line and orig_total_lines.

	* dispnew.c (adjust_frame_glyphs_initially): Don't use
	set_window_height but set heights directly.
	(change_frame_size_1): Use resize_frame_windows.

	* xdisp.c (init_xdisp): Don't use set_window_height but set
	heights directly.

	* xfns.c (x_set_menu_bar_lines, x_set_tool_bar_lines): Use
	resize_frame_windows instead of change_window_heights and run
	run_window_configuration_change_hook.

	* w32fns.c (x_set_tool_bar_lines): Use resize_frame_windows
	instead of change_window_heights and run
	run_window_configuration_change_hook.

2011-06-09  Martin Rudalics  <rudalics@gmx.at>

	* window.c (replace_window): Rename second argument REPLACEMENT to
	NEW.  New third argument SETFLAG.  Rewrite.
	(delete_window, make_dummy_parent): Call replace_window with
	third argument 1.
	(window_list_1): Move down in code.
	(run_window_configuration_change_hook): Move set_buffer part
	before select_frame_norecord part in order to unwind correctly.
	Rename count1 to count.
	(recombine_windows, delete_deletable_window, resize_root_window)
	(Fdelete_other_windows_internal)
	(Frun_window_configuration_change_hook, make_parent_window)
	(resize_window_check, resize_window_apply, Fresize_window_apply)
	(resize_frame_windows, Fsplit_window_internal)
	(Fdelete_window_internal, Fresize_mini_window_internal): New
	functions.
	(syms_of_window): New variables Vwindow_splits and Vwindow_nest.

2011-06-08  Martin Rudalics  <rudalics@gmx.at>

	* window.h (window): Add some new members to window structure -
	normal_lines, normal_cols, new_total, new_normal, clone_number,
	splits, nest, prev_buffers, next_buffers.
	(WINDOW_TOTAL_SIZE): Move here from window.c.
	(MIN_SAFE_WINDOW_WIDTH, MIN_SAFE_WINDOW_HEIGHT): Define here.

	* window.c (Fwindow_height, Fwindow_width, Fwindow_full_width_p):
	Remove.
	(make_dummy_parent): Set new members of windows structure.
	(make_window): Move down in code.  Handle new members of window
	structure.
	(Fwindow_clone_number, Fwindow_splits, Fset_window_splits)
	(Fwindow_nest, Fset_window_nest, Fwindow_new_total)
	(Fwindow_normal_size, Fwindow_new_normal, Fwindow_prev_buffers)
	(Fset_window_prev_buffers, Fwindow_next_buffers)
	(Fset_window_next_buffers, Fset_window_clone_number): New
	functions.
	(Fwindow_hscroll, Fwindow_at, Fwindow_point, Fwindow_start)
	(Fwindow_end, Fwindow_line_height, Fset_window_dedicated_p):
	Doc-string fixes.
	(Fwindow_parameters, Fwindow_parameter, Fset_window_parameter):
	Argument WINDOW can be now internal window too.
	(Fwindow_use_time): Move up in code.
	(Fget_buffer_window): Rename argument FRAME to ALL-FRAMES.
	Rewrite doc-string.
	(Fset_window_configuration, saved_window)
	(Fcurrent_window_configuration, save_window_save): Handle new
	members of window structure.
	(WINDOW_TOTAL_SIZE, MIN_SAFE_WINDOW_WIDTH)
	(MIN_SAFE_WINDOW_HEIGHT): Move to window.h.
	(syms_of_window): New Lisp objects Qrecord_window_buffer,
	Qwindow_deletable_p, Qdelete_window, Qreplace_buffer_in_windows,
	Qget_mru_window, Qresize_root_window,
	Qresize_root_window_vertically, Qsafe, Qabove, Qbelow,
	Qauto_buffer_name; staticpro them.

2011-06-07  Martin Rudalics  <rudalics@gmx.at>

	* window.c (Fwindow_total_size, Fwindow_left_column)
	(Fwindow_top_line, window_body_lines, Fwindow_body_size)
	(Fwindow_list_1): New functions.
	(window_box_text_cols): Replace with window_body_cols.
	(Fwindow_width, Fscroll_left, Fscroll_right): Use
	window_body_cols instead of window_box_text_cols.
	(delete_window, Fset_window_configuration): Call
	delete_all_subwindows with window as argument.
	(delete_all_subwindows): Take a window as argument and not a
	structure.  Rewrite.
	(window_loop): Remove handling of GET_LRU_WINDOW and
	GET_LARGEST_WINDOW.
	(Fget_lru_window, Fget_largest_window): Move to window.el.

	* window.h: Extern window_body_cols instead of
	window_box_text_cols.  delete_all_subwindows now takes a
	Lisp_Object as argument.

	* indent.c (compute_motion, Fcompute_motion): Use
	window_body_cols instead of window_box_text_cols.

	* frame.c (delete_frame): Call delete_all_subwindows with root
	window as argument.

2011-06-07  Daniel Colascione  <dan.colascione@gmail.com>

	* fns.c (Fputhash): Document return value.

2011-06-06  Chong Yidong  <cyd@stupidchicken.com>

	* image.c (gif_load): Implement gif89a spec "no disposal" method.

2011-06-06  Paul Eggert  <eggert@cs.ucla.edu>

	Cons<->int and similar integer overflow fixes (Bug#8794).

	Check for overflow when converting integer to cons and back.
	* charset.c (Fdefine_charset_internal, Fdecode_char):
	Use cons_to_unsigned to catch overflow.
	(Fencode_char): Use INTEGER_TO_CONS.
	* composite.h (LGLYPH_CODE): Use cons_to_unsigned.
	(LGLYPH_SET_CODE): Use INTEGER_TO_CONS.
	* data.c (long_to_cons, cons_to_long): Remove.
	(cons_to_unsigned, cons_to_signed): New functions.
	These signal an error for invalid or out-of-range values.
	* dired.c (Ffile_attributes): Use INTEGER_TO_CONS.
	* fileio.c (Fset_visited_file_modtime): Use CONS_TO_INTEGER.
	* font.c (Ffont_variation_glyphs):
	* fontset.c (Finternal_char_font): Use INTEGER_TO_CONS.
	* lisp.h: Include <intprops.h>.
	(INTEGER_TO_CONS, CONS_TO_INTEGER): New macros.
	(cons_to_signed, cons_to_unsigned): New decls.
	(long_to_cons, cons_to_long): Remove decls.
	* undo.c (record_first_change): Use INTEGER_TO_CONS.
	(Fprimitive_undo): Use CONS_TO_INTEGER.
	* xfns.c (Fx_window_property): Likewise.
	* xselect.c: Include <limits.h>.
	(x_own_selection, selection_data_to_lisp_data):
	Use INTEGER_TO_CONS.
	(x_handle_selection_request, x_handle_selection_clear)
	(x_get_foreign_selection, Fx_disown_selection_internal)
	(Fx_get_atom_name, x_send_client_event): Use CONS_TO_INTEGER.
	(lisp_data_to_selection_data): Use cons_to_unsigned.
	(x_fill_property_data): Use cons_to_signed.
	Report values out of range.

	Check for buffer and string overflow more precisely.
	* buffer.h (BUF_BYTES_MAX): New macro.
	* lisp.h (STRING_BYTES_MAX): New macro.
	* alloc.c (Fmake_string):
	* character.c (string_escape_byte8):
	* coding.c (coding_alloc_by_realloc):
	* doprnt.c (doprnt):
	* editfns.c (Fformat):
	* eval.c (verror):
	Use STRING_BYTES_MAX, not MOST_POSITIVE_FIXNUM,
	since they may not be the same number.
	* editfns.c (Finsert_char):
	* fileio.c (Finsert_file_contents):
	Likewise for BUF_BYTES_MAX.

	* image.c: Use ptrdiff_t, not int, for sizes.
	(slurp_file): Switch from int to ptrdiff_t.
	All uses changed.
	(slurp_file): Check that file size fits in both size_t (for
	malloc) and ptrdiff_t (for sanity and safety).

	* fileio.c (Fverify_visited_file_modtime): Avoid time overflow
	if b->modtime has its maximal value.

	* dired.c (Ffile_attributes): Don't assume EMACS_INT has >32 bits.

	Don't assume time_t can fit into int.
	* buffer.h (struct buffer.modtime): Now time_t, not int.
	* fileio.c (Fvisited_file_modtime): No need for time_t cast now.
	* undo.c (Fprimitive_undo): Use time_t, not int, for time_t value.

	Minor fixes for signed vs unsigned integers.
	* character.h (MAYBE_UNIFY_CHAR):
	* charset.c (maybe_unify_char):
	* keyboard.c (read_char, reorder_modifiers):
	XINT -> XFASTINT, since the integer must be nonnegative.
	* ftfont.c (ftfont_spec_pattern):
	* keymap.c (access_keymap, silly_event_symbol_error):
	XUINT -> XFASTINT, since the integer must be nonnegative.
	(Fsingle_key_description, preferred_sequence_p): XUINT -> XINT,
	since it makes no difference and we prefer signed.
	* keyboard.c (record_char): Use XUINT when all the neighbors do.
	(access_keymap): NATNUMP -> INTEGERP, since the integer must be
	nonnegative.

2011-06-06  Stefan Monnier  <monnier@iro.umontreal.ca>

	* window.h (Fwindow_frame): Declare.

2011-06-06  Paul Eggert  <eggert@cs.ucla.edu>

	* alloc.c: Simplify handling of large-request failures (Bug#8800).
	(SPARE_MEMORY): Always define.
	(LARGE_REQUEST): Remove.
	(memory_full): Use SPARE_MEMORY rather than LARGE_REQUEST.

2011-06-06  Martin Rudalics  <rudalics@gmx.at>

	* lisp.h: Move EXFUNS for Fframe_root_window,
	Fframe_first_window and Fset_frame_selected_window to window.h.

	* window.h: Move EXFUNS for Fframe_root_window,
	Fframe_first_window and Fset_frame_selected_window here from
	lisp.h.

	* frame.c (Fwindow_frame, Fframe_first_window)
	(Fframe_root_window, Fframe_selected_window)
	(Fset_frame_selected_window): Move to window.c.
	(Factive_minibuffer_window): Move to minibuf.c.
	(Fother_visible_frames_p): New function.

	* minibuf.c (Factive_minibuffer_window): Move here from frame.c.

	* window.c (decode_window, decode_any_window): Move up in code.
	(Fwindowp, Fwindow_live_p): Rewrite doc-strings.
	(inhibit_frame_unsplittable): Remove unused variable.
	(Fwindow_buffer): Move up and rewrite doc-string.
	(Fwindow_parent, Fwindow_vchild, Fwindow_hchild, Fwindow_next)
	(Fwindow_prev): New functions.
	(Fwindow_frame): Move here from frame.c.  Accept any window as
	argument.
	(Fframe_root_window, Fframe_first_window)
	(Fframe_selected_window): Move here from frame.c.  Accept frame
	or arbitrary window as argument.  Update doc-strings.
	(Fminibuffer_window): Move up in code.
	(Fwindow_minibuffer_p): Move up in code and simplify.
	(Fset_frame_selected_window): Move here from frame.c.
	Marginal rewrite.
	(Fselected_window, select_window, Fselect_window): Move up in
	code.  Minor doc-string fixes.

2011-06-06  Paul Eggert  <eggert@cs.ucla.edu>

	* alloc.c (memory_full) [SYSTEM_MALLOC]: Port to MacOS (Bug#8800).
	Do not assume that spare memory exists; that assumption is valid
	only if SYSTEM_MALLOC.
	(LARGE_REQUEST): New macro, so that the issue of large requests
	is separated from the issue of spare memory.

2011-06-05  Andreas Schwab  <schwab@linux-m68k.org>

	* editfns.c (Fformat): Correctly handle zero flag with hexadecimal
	format.  (Bug#8806)

	* gtkutil.c (xg_get_default_scrollbar_width): Avoid warning.

	* xfns.c (x_set_scroll_bar_default_width): Move declarations
	before statements.

2011-06-05  Jan Djärv  <jan.h.d@swipnet.se>

	* gtkutil.c (xg_get_default_scrollbar_width): New function.

	* gtkutil.h: Declare xg_get_default_scrollbar_width.

	* xfns.c (x_set_scroll_bar_default_width): If USE_GTK, get
	min width by calling x_set_scroll_bar_default_width (Bug#8505).

2011-06-05  Juanma Barranquero  <lekktu@gmail.com>

	* xdisp.c (single_display_spec_intangible_p): Remove declaration.

2011-06-04  Chong Yidong  <cyd@stupidchicken.com>

	* xselect.c (x_clipboard_manager_save): Remove redundant arg.
	(x_clipboard_manager_save): Add return value.
	(x_clipboard_manager_error_1, x_clipboard_manager_error_2):
	New error handlers.
	(x_clipboard_manager_save_frame, x_clipboard_manager_save_all):
	Obey Vx_select_enable_clipboard_manager.  Catch errors in
	x_clipboard_manager_save (Bug#8779).
	(Vx_select_enable_clipboard_manager): New variable.
	(x_get_foreign_selection): Reduce scope of x_catch_errors (Bug#8790).

2011-06-04  Dan Nicolaescu  <dann@ics.uci.edu>

	* emacs.c (main): Warn when starting a GTK emacs in daemon mode.

2011-06-04  YAMAMOTO Mitsuharu  <mituharu@math.s.chiba-u.ac.jp>

	* fringe.c (update_window_fringes): Don't update overlay arrow bitmap
	in the current matrix if keep_current_p is non-zero.

2011-06-04  Eli Zaretskii  <eliz@gnu.org>

	* bidi.c (bidi_level_of_next_char): Fix last change.

2011-06-03  Eli Zaretskii  <eliz@gnu.org>

	Support bidi reordering of text covered by display properties.

	* bidi.c (bidi_copy_it): Use offsetof instead of emulating it.
	(bidi_fetch_char, bidi_fetch_char_advance): New functions.
	(bidi_cache_search, bidi_cache_iterator_state)
	(bidi_paragraph_init, bidi_resolve_explicit, bidi_resolve_weak)
	(bidi_level_of_next_char, bidi_move_to_visually_next):
	Support character positions inside a run of characters covered by a
	display string.
	(bidi_paragraph_init, bidi_resolve_explicit_1)
	(bidi_level_of_next_char): Call bidi_fetch_char and
	bidi_fetch_char_advance instead of FETCH_CHAR and
	FETCH_CHAR_ADVANCE.
	(bidi_init_it): Initialize new members.
	(LRE_CHAR, RLE_CHAR, PDF_CHAR, LRO_CHAR, RLO_CHAR): Remove macro
	definitions.
	(bidi_explicit_dir_char): Lookup character type in bidi_type_table,
	instead of using explicit *_CHAR codes.
	(bidi_resolve_explicit, bidi_resolve_weak):
	Use FETCH_MULTIBYTE_CHAR instead of FETCH_CHAR, as reordering of
	bidirectional text is supported only in multibyte buffers.
	(bidi_init_it): Accept additional argument FRAME_WINDOW_P and use
	it to initialize the frame_window_p member of struct bidi_it.
	(bidi_cache_iterator_state, bidi_resolve_explicit_1)
	(bidi_resolve_explicit, bidi_resolve_weak)
	(bidi_level_of_next_char, bidi_move_to_visually_next): Abort if
	bidi_it->nchars is non-positive.
	(bidi_level_of_next_char): Don't try to lookup the cache for the
	next/previous character if nothing is cached there yet, or if we
	were just reseat()'ed to a new position.

	* xdisp.c (set_cursor_from_row): Set start and stop points
	according to the row's direction when priming the loop that looks
	for the glyph on which to display cursor.
	(single_display_spec_intangible_p): Function deleted.
	(display_prop_intangible_p): Reimplement to call
	handle_display_spec instead of single_display_spec_intangible_p.
	Accept 3 additional arguments needed by handle_display_spec.
	This fixes incorrect cursor motion across display property with complex
	values: lists, `(when COND...)' forms, etc.
	(single_display_spec_string_p): Support property values that are
	lists with the argument STRING its top-level element.
	(display_prop_string_p): Fix the condition for processing a
	property that is a list to be consistent with handle_display_spec.
	(handle_display_spec): New function, refactored from the
	last portion of handle_display_prop.
	(compute_display_string_pos): Accept additional argument
	FRAME_WINDOW_P.  Call handle_display_spec to determine whether the
	value of a `display' property is a "replacing spec".
	(handle_single_display_spec): Accept 2 additional arguments BUFPOS
	and FRAME_WINDOW_P.  If IT is NULL, don't set up the iterator from
	the display property, but just return a value indicating whether
	the display property will replace the characters it covers.
	(Fcurrent_bidi_paragraph_direction): Initialize the nchars and
	frame_window_p members of struct bidi_it.
	(compute_display_string_pos, compute_display_string_end):
	New functions.
	(push_it): Accept second argument POSITION, where pop_it should
	jump to continue iteration.
	(reseat_1): Initialize bidi_it.disp_pos.

	* keyboard.c (adjust_point_for_property): Adjust the call to
	display_prop_intangible_p to its new signature.

	* dispextern.h (struct bidi_it): New member frame_window_p.
	(bidi_init_it): Update prototypes.
	(display_prop_intangible_p): Update prototype.
	(compute_display_string_pos, compute_display_string_end):
	Declare prototypes.
	(struct bidi_it): New members nchars and disp_pos.  ch_len is now
	EMACS_INT.

2011-06-02  Paul Eggert  <eggert@cs.ucla.edu>

	Malloc failure behavior now depends on size of allocation.
	* alloc.c (buffer_memory_full, memory_full): New arg NBYTES.
	* lisp.h: Change signatures accordingly.
	* alloc.c, buffer.c, editfns.c, menu.c, minibuf.c, xterm.c:
	All callers changed.  (Bug#8762)

	* gnutls.c: Use Emacs's memory allocators.
	Without this change, the gnutls library would invoke malloc etc.
	directly, which causes problems on non-SYNC_INPUT hosts, and which
	runs afoul of improving memory_full behavior.  (Bug#8761)
	(fn_gnutls_global_set_mem_functions): New macro or function pointer.
	(emacs_gnutls_global_init): Use it to specify xmalloc, xrealloc,
	xfree instead of the default malloc, realloc, free.
	(Fgnutls_boot): No need to check for memory allocation failure,
	since xmalloc does that for us.

	Remove arbitrary limit of 2**31 entries in hash tables.  (Bug#8771)
	* category.c (hash_get_category_set):
	* ccl.c (ccl_driver):
	* charset.c (Fdefine_charset_internal):
	* charset.h (struct charset.hash_index):
	* composite.c (get_composition_id, gstring_lookup_cache)
	(composition_gstring_put_cache):
	* composite.h (struct composition.hash_index):
	* dispextern.h (struct image.hash):
	* fns.c (next_almost_prime, larger_vector, cmpfn_eql)
	(cmpfn_equal, cmpfn_user_defined, hashfn_eq, hashfn_eql)
	(hashfn_equal, hashfn_user_defined, make_hash_table)
	(maybe_resize_hash_table, hash_lookup, hash_put)
	(hash_remove_from_table, hash_clear, sweep_weak_table, SXHASH_COMBINE)
	(sxhash_string, sxhash_list, sxhash_vector, sxhash_bool_vector)
	(Fsxhash, Fgethash, Fputhash, Fmaphash):
	* image.c (make_image, search_image_cache, lookup_image)
	(xpm_put_color_table_h):
	* lisp.h (struct Lisp_Hash_Table):
	* minibuf.c (Ftry_completion, Fall_completions, Ftest_completion):
	* print.c (print):  Use 'EMACS_UINT' and 'EMACS_INT'
	for hashes and hash indexes, instead of 'unsigned' and 'int'.
	* alloc.c (allocate_vectorlike):
	Check for overflow in vector size calculations.
	* ccl.c (ccl_driver):
	Check for overflow when converting EMACS_INT to int.
	* fns.c, image.c: Remove unnecessary static decls that would otherwise
	need to be updated by these changes.
	* fns.c (make_hash_table, maybe_resize_hash_table):
	Check for integer overflow with large hash tables.
	(make_hash_table, maybe_resize_hash_table, Fmake_hash_table):
	Prefer the faster XFLOAT_DATA to XFLOATINT where either will do.
	(SXHASH_REDUCE): New macro.
	(sxhash_string, sxhash_list, sxhash_vector, sxhash_bool_vector):
	Use it instead of discarding useful hash info with large hash values.
	(sxhash_float): New function.
	(sxhash): Use it.  No more need for "& INTMASK" due to above changes.
	* lisp.h (FIXNUM_BITS): New macro, useful for SXHASH_REDUCE etc.
	(MOST_NEGATIVE_FIXNUM, MOST_POSITIVE_FIXNUM, INTMASK):
	Rewrite to use FIXNUM_BITS, as this simplifies things.
	(next_almost_prime, larger_vector, sxhash, hash_lookup, hash_put):
	Adjust signatures to match updated version of code.
	(consing_since_gc): Now EMACS_INT, since a single hash table can
	use more than INT_MAX bytes.

2011-06-01  Dan Nicolaescu  <dann@ics.uci.edu>

	Make it possible to build with GCC-4.6+ -O2 -flto.

	* emacs.c (__malloc_initialize_hook): Mark as EXTERNALLY_VISIBLE.

2011-06-01  Stefan Monnier  <monnier@iro.umontreal.ca>

	* minibuf.c (get_minibuffer, read_minibuf_unwind):
	Call minibuffer-inactive-mode.

2011-05-31  Juanma Barranquero  <lekktu@gmail.com>

	* makefile.w32-in ($(BLD)/data.$(O), $(BLD)/editfns.$(O)):
	Update dependencies.

2011-05-31  Dan Nicolaescu  <dann@ics.uci.edu>

	* data.c (init_data): Remove code for UTS, this system is not
	supported anymore.

2011-05-31  Dan Nicolaescu  <dann@ics.uci.edu>

	Don't force ./temacs to start in terminal mode.

	* frame.c (make_initial_frame): Initialize faces in all cases, not
	only when CANNOT_DUMP is defined.
	* dispnew.c (init_display): Remove CANNOT_DUMP condition.

2011-05-31  Dan Nicolaescu  <dann@ics.uci.edu>

	* dispnew.c (add_window_display_history): Use const for the string
	pointer.  Remove declaration, not needed.

2011-05-31  Paul Eggert  <eggert@cs.ucla.edu>

	Use 'inline', not 'INLINE'.
	<http://lists.gnu.org/archive/html/emacs-devel/2011-05/msg00914.html>
	* alloc.c, fontset.c (INLINE): Remove.
	* alloc.c, bidi.c, charset.c, coding.c, dispnew.c, fns.c, image.c:
	* intervals.c, keyboard.c, process.c, syntax.c, textprop.c, w32term.c:
	* xdisp.c, xfaces.c, xterm.c: Replace all uses of INLINE with inline.
	* gmalloc.c (register_heapinfo): Use inline unconditionally.
	* lisp.h (LISP_MAKE_RVALUE): Use inline, not __inline__.

2011-05-31  Dan Nicolaescu  <dann@ics.uci.edu>

	Make it possible to run ./temacs.

	* callproc.c (set_initial_environment): Remove CANNOT_DUMP code,
	syms_of_callproc does the same thing.  Remove test for
	"initialized", do it in the caller.
	* emacs.c (main): Avoid calling set_initial_environment when dumping.

2011-05-31  Stefan Monnier  <monnier@iro.umontreal.ca>

	* minibuf.c (Finternal_complete_buffer): Return `category' metadata.
	(read_minibuf): Use get_minibuffer.
	(syms_of_minibuf): Use DEFSYM.
	(Qmetadata): New var.
	* data.c (Qbuffer): Don't make it static.
	(syms_of_data): Use DEFSYM.

2011-05-31  Paul Eggert  <eggert@cs.ucla.edu>

	* ccl.c (CCL_CODE_RANGE): Allow negative numbers.  (Bug#8751)
	(CCL_CODE_MIN): New macro.

2011-05-30  Paul Eggert  <eggert@cs.ucla.edu>

	* alloc.c (lisp_align_malloc): Omit unnecessary val==NULL tests.

	* eval.c (Qdebug): Now static.
	* lisp.h (Qdebug): Remove decl.  This reverts a part of the
	2011-04-26 change (bzr 104015) that inadvertently undid part of
	the 2011-04-14 change (bzr 103913).

2011-05-29  Chong Yidong  <cyd@stupidchicken.com>

	* image.c: Various fixes to ImageMagick code comments.
	(Fimagemagick_types): Doc fix.

2011-05-29  Paul Eggert  <eggert@cs.ucla.edu>

	Minor fixes prompted by GCC 4.6.0 warnings.

	* xselect.c (converted_selections, conversion_fail_tag): Now static.

	* emacs.c [HAVE_X_WINDOWS]: Include "xterm.h".
	(x_clipboard_manager_save_all): Move extern decl to ...
	* xterm.h: ... here, so that it can be checked for consistency.

2011-05-29  Chong Yidong  <cyd@stupidchicken.com>

	* xselect.c (x_clipboard_manager_save_frame)
	(x_clipboard_manager_save_all): New functions.
	(Fx_clipboard_manager_save): Lisp function deleted.

	* emacs.c (Fkill_emacs): Call x_clipboard_manager_save_all.
	* frame.c (delete_frame): Call x_clipboard_manager_save_frame.

	* xterm.h: Update prototype.

2011-05-28  William Xu  <william.xwl@gmail.com>

	* nsterm.m (ns_term_shutdown): Synchronize user defaults before
	exiting (Bug#8239).

2011-05-28  Jim Meyering  <meyering@redhat.com>

	Avoid a sign-extension bug in crypto_hash_function.
	* fns.c (to_uchar): Define.
	(crypto_hash_function): Use it to convert some newly-signed
	variables to unsigned, to avoid sign-extension bugs.  For example,
	without this change, (md5 "truc") would evaluate to
	45723a2aff78ff4fff7fff1114760e62 rather than the expected
	45723a2af3788c4ff17f8d1114760e62.  Reported by Antoine Levitt in
	https://lists.gnu.org/archive/html/emacs-devel/2011-05/msg00883.html.

2011-05-27  Paul Eggert  <eggert@cs.ucla.edu>

	Integer overflow fixes.

	* dbusbind.c: Serial number integer overflow fixes.
	(CHECK_DBUS_SERIAL_GET_SERIAL): New macro.
	(Fdbus_call_method_asynchronously, xd_read_message_1): Use a float
	to hold a serial number that is too large for a fixnum.
	(Fdbus_method_return_internal, Fdbus_method_error_internal):
	Check for serial numbers out of range.  Decode any serial number
	that was so large that it became a float.  (Bug#8722)

	* dbusbind.c: Use XFASTINT rather than XUINT, and check for nonneg.
	(Fdbus_call_method, Fdbus_call_method_asynchronously):
	Use XFASTINT rather than XUINT when numbers are nonnegative.
	(xd_append_arg, Fdbus_method_return_internal):
	(Fdbus_method_error_internal): Likewise.  Also, for unsigned
	arguments, check that Lisp number is nonnegative, rather than
	silently wrapping negative numbers around.  (Bug#8722)
	(xd_read_message_1): Don't assume dbus_uint32_t can fit in int.
	(Bug#8722)

	* data.c (arith_driver, Flsh): Avoid unnecessary casts to EMACS_UINT.

	* ccl.c (ccl_driver): Redo slightly to avoid the need for 'unsigned'.

	ccl: add integer overflow checks
	* ccl.c (CCL_CODE_MAX, GET_CCL_RANGE, GET_CCL_CODE, GET_CCL_INT):
	(IN_INT_RANGE): New macros.
	(ccl_driver): Use them to check for integer overflow when
	decoding a CCL program.  Many of the new checks are whether XINT (x)
	fits in int; it doesn't always, on 64-bit hosts.  The new version
	doesn't catch all possible integer overflows, but it's an
	improvement.  (Bug#8719)

	* alloc.c (make_event_array): Use XINT, not XUINT.
	There's no need for unsigned here.

	* mem-limits.h (EXCEEDS_LISP_PTR) [!USE_LSB_TAG]: EMACS_UINT -> uintptr_t
	This follows up to the 2011-05-06 change that substituted uintptr_t
	for EMACS_INT.  This case wasn't caught back then.

	Rework Fformat to avoid integer overflow issues.
	* editfns.c: Include <float.h> unconditionally, as it's everywhere
	now (part of C89).  Include <verify.h>.
	(MAX_10_EXP, CONVERTED_BYTE_SIZE): Remove; no longer needed.
	(pWIDE, pWIDElen, signed_wide, unsigned_wide): New defns.
	(Fformat): Avoid the prepass trying to compute sizes; it was only
	approximate and thus did not catch overflow reliably.  Instead, walk
	through the format just once, formatting and computing sizes as we go,
	checking for integer overflow at every step, and allocating a larger
	buffer as needed.  Keep track separately whether the format is
	multibyte.  Keep only the most-recently calculated precision, rather
	than them all.  Record whether each argument has been converted to
	string.  Use EMACS_INT, not int, for byte and char and arg counts.
	Support field widths and precisions larger than INT_MAX.  Avoid
	sprintf's undefined behavior with conversion specifications such as %#d
	and %.0c.  Fix bug with strchr succeeding on '\0' when looking for
	flags.  Fix bug with (format "%c" 256.0).  Avoid integer overflow when
	formatting out-of-range floating point numbers with int
	formats. (Bug#8668)

	* lisp.h (FIXNUM_OVERFLOW_P): Work even if arg is a NaN.

	* data.c: Avoid integer truncation in expressions involving floats.
	* data.c: Include <intprops.h>.
	(arith_driver): When there's an integer overflow in an expression
	involving floating point, convert the integers to floating point
	so that the resulting value does not suffer from catastrophic
	integer truncation.  For example, on a 64-bit host (* 4
	most-negative-fixnum 0.5) should yield about -4.6e+18, not zero.
	Do not rely on undefined behavior after integer overflow.

	merge count_size_as_multibyte, parse_str_to_multibyte
	* character.c, character.h (count_size_as_multibyte):
	Rename from parse_str_to_multibyte; all uses changed.
	Check for integer overflow.
	* insdel.c, lisp.h (count_size_as_multibyte): Remove,
	since it's now a duplicate of the other.  This is more of
	a character than a buffer op, so better that it's in character.c.
	* fns.c, print.c: Adjust to above changes.

2011-05-27  Stefan Monnier  <monnier@iro.umontreal.ca>

	* xselect.c (x_convert_selection): Yet another int/Lisp_Object mixup.

2011-05-27  Paul Eggert  <eggert@cs.ucla.edu>

	* xselect.c: Fix minor problems prompted by GCC 4.6.0 warnings.
	(x_handle_selection_request, frame_for_x_selection): Remove unused vars.
	(x_clipboard_manager_save): Now static.
	(Fx_clipboard_manager_save): Rename local to avoid shadowing.

	* fns.c: Fix minor problems prompted by GCC 4.6.0 warnings.
	(crypto_hash_function): Now static.
	Fix pointer signedness problems.  Avoid unnecessary initializations.

2011-05-27  Chong Yidong  <cyd@stupidchicken.com>

	* termhooks.h (Vselection_alist): Make it terminal-local.

	* terminal.c (create_terminal): Initialize it.

	* xselect.c: Support for clipboard managers.
	(Vselection_alist): Move to termhooks.h as terminal-local var.
	(LOCAL_SELECTION): New macro.
	(x_atom_to_symbol): Handle x_display_info_for_display fail case.
	(symbol_to_x_atom): Remove gratuitous arg.
	(x_handle_selection_request, lisp_data_to_selection_data)
	(x_get_foreign_selection, Fx_register_dnd_atom): Callers changed.
	(x_own_selection, x_get_local_selection, x_convert_selection):
	New arg, specifying work frame.  Use terminal-local Vselection_alist.
	(some_frame_on_display): Delete unused function.
	(Fx_own_selection_internal, Fx_get_selection_internal)
	(Fx_disown_selection_internal, Fx_selection_owner_p)
	(Fx_selection_exists_p): New optional frame arg.
	(frame_for_x_selection, Fx_clipboard_manager_save): New functions.
	(x_handle_selection_clear): Don't treat other terminals with the
	same keyboard specially.  Use the terminal-local Vselection_alist.
	(x_clear_frame_selections): Use Frun_hook_with_args.

	* xterm.c (x_term_init): Intern ATOM and CLIPBOARD_MANAGER atoms.

	* xterm.h: Add support for those atoms.

2011-05-26  Chong Yidong  <cyd@stupidchicken.com>

	* xselect.c: ICCCM-compliant handling of MULTIPLE targets.
	(converted_selections, conversion_fail_tag): New global variables.
	(x_selection_request_lisp_error): Free the above.
	(x_get_local_selection): Remove unnecessary code.
	(x_reply_selection_request): Args changed; handle arbitrary array
	of converted selections stored in converted_selections.
	Separate the XChangeProperty and SelectionNotify steps.
	(x_handle_selection_request): Rewrite to handle MULTIPLE target.
	(x_convert_selection): New function.
	(x_handle_selection_event): Simplify.
	(x_get_foreign_selection): Don't ignore incoming requests while
	waiting for an answer; this will fail when we implement
	SAVE_TARGETS, and seems unnecessary anyway.
	(selection_data_to_lisp_data): Recognize ATOM_PAIR type.
	(Vx_sent_selection_functions): Doc fix.

2011-05-26  Leo Liu  <sdl.web@gmail.com>

	* editfns.c (Ftranspose_regions): Allow empty regions.  (Bug#8699)

2011-05-25  YAMAMOTO Mitsuharu  <mituharu@math.s.chiba-u.ac.jp>

	* dispextern.h (struct glyph_row): New member fringe_bitmap_periodic_p.

	* dispnew.c (shift_glyph_matrix, scrolling_window): Mark scrolled row
	for fringe update if it has periodic bitmap.
	(row_equal_p): Also compare left_fringe_offset,	right_fringe_offset,
	and fringe_bitmap_periodic_p.

	* fringe.c (get_fringe_bitmap_data): New function.
	(draw_fringe_bitmap_1, update_window_fringes): Use it.
	(update_window_fringes): Record periodicity of fringe bitmap in glyph
	row.  Mark glyph row for fringe update if periodicity changed.

	* xdisp.c (try_window_reusing_current_matrix): Don't mark scrolled row
	for fringe update unless it has periodic bitmap.

2011-05-25  Kenichi Handa  <handa@m17n.org>

	* xdisp.c (get_next_display_element): Set correct it->face_id for
	a static composition.

2011-05-24  Leo Liu  <sdl.web@gmail.com>

	* deps.mk (fns.o):
	* makefile.w32-in ($(BLD)/fns.$(O)): Include sha1.h.

	* fns.c (crypto_hash_function, Fsha1): New function.
	(Fmd5): Use crypto_hash_function.
	(syms_of_fns): Add Ssha1.

2011-05-22  Paul Eggert  <eggert@cs.ucla.edu>

	* gnutls.c: Remove unused macros.
	(fn_gnutls_transport_set_lowat, fn_gnutls_transport_set_pull_function):
	(fn_gnutls_transport_set_push_function) [!WINDOWSNT]:
	Remove macros that are defined and never used.
	Caught by gcc -Wunused-macros (GCC 4.6.0, Fedora 14).

2011-05-22  Chong Yidong  <cyd@stupidchicken.com>

	* xselect.c (syms_of_xselect): Remove unused symbol SAVE_TARGETS.
	(Fx_get_selection_internal): Minor cleanup.
	(Fx_own_selection_internal): Rename arguments for consistency with
	select.el.

2011-05-22  Paul Eggert  <eggert@cs.ucla.edu>

	* xselect.c (QSAVE_TARGETS): New static var, to fix build failure.

2011-05-22  Chong Yidong  <cyd@stupidchicken.com>

	* xselect.c (syms_of_xselect): Include character.h; use DEFSYM.

2011-05-21  YAMAMOTO Mitsuharu  <mituharu@math.s.chiba-u.ac.jp>

	* dispnew.c (scrolling_window): Don't exclude the case that the
	last enabled row in the desired matrix touches the bottom boundary.

2011-05-21  Glenn Morris  <rgm@gnu.org>

	* Makefile.in ($(etc)/DOC): Make second command line even shorter.
	(SOME_MACHINE_OBJECTS): Replace FONT_OBJ by its maximal expansion,
	and add some more files.

2011-05-20  Eli Zaretskii  <eliz@gnu.org>

	* callproc.c (Fcall_process) [MSDOS]: Fix arguments to
	report_file_error introduced by the change from 2011-05-07.

2011-05-20  Paul Eggert  <eggert@cs.ucla.edu>

	* systime.h (Time): Define only if emacs is defined.
	This is to allow ../lib-src/profile.c to be compiled on FreeBSD,
	where the include path doesn't have X11/X.h by default.  See
	<http://lists.gnu.org/archive/html/emacs-devel/2011-05/msg00561.html>.

2011-05-20 Kenichi Handa  <handa@m17n.org>

	* composite.c (find_automatic_composition): Fix previous change.

2011-05-20  Glenn Morris  <rgm@gnu.org>

	* lisp.mk: New file, split from Makefile.in.
	* Makefile.in (lisp): Move to separate file, inserted by @lisp_frag@.
	(shortlisp): Remove.
	($(etc)/DOC): Edit lisp.mk rather than using $shortlisp.

2011-05-19  Glenn Morris  <rgm@gnu.org>

	* Makefile.in (MSDOS_SUPPORT_REAL, MSDOS_SUPPORT, NS_SUPPORT)
	(REAL_MOUSE_SUPPORT, GPM_MOUSE_SUPPORT, MOUSE_SUPPORT, TOOLTIP_SUPPORT)
	(BASE_WINDOW_SUPPORT, X_WINDOW_SUPPORT, WINDOW_SUPPORT): Remove.
	(lisp): Set the order to that of loadup.el.
	(shortlisp): Make it a copy of $lisp.
	(SOME_MACHINE_LISP): Remove.
	($(etc)/DOC): Depend just on $lisp, not $SOME_MACHINE_LISP too.
	Use just $shortlisp, not $SOME_MACHINE_LISP too.

2011-05-18  Kenichi Handa  <handa@m17n.org>

	* composite.c (CHAR_COMPOSABLE_P): Add more check for efficiency.
	(BACKWARD_CHAR): Wrap the arg STOP by parenthesis.
	(find_automatic_composition): Mostly rewrite for efficiency.

2011-05-18  Juanma Barranquero  <lekktu@gmail.com>

	* makefile.w32-in: Update dependencies.

2011-05-18  Christoph Scholtes  <cschol2112@googlemail.com>

	* menu.c: Include limits.h (fixes the MS-Windows build broken by
	revision 104625).

2011-05-18  Paul Eggert  <eggert@cs.ucla.edu>

	Fix some integer overflow issues, such as string length overflow.

	* insdel.c (count_size_as_multibyte): Check for string overflow.

	* character.c (lisp_string_width): Check for string overflow.
	Use EMACS_INT, not int, for string indexes and lengths; in
	particular, 2nd arg is now EMACS_INT, not int.  Do not crash if
	the resulting string length overflows an EMACS_INT; instead,
	report a string overflow if no precision given.  When checking for
	precision exhaustion, use a check that cannot possibly have
	integer overflow.  (Bug#8675)
	* character.h (lisp_string_width): Adjust to new signature.

	* alloc.c (string_overflow): New function.
	(Fmake_string): Use it.  This doesn't change behavior, but saves
	a few bytes and will simplify future changes.
	* character.c (string_escape_byte8): Likewise.
	* lisp.h (string_overflow): New decl.

	Fixups, following up to the user-interface timestamp change.
	* nsterm.m (last_mouse_movement_time, ns_mouse_position): Use Time
	for UI timestamps, instead of unsigned long.
	* msdos.c (mouse_get_pos): Likewise.
	* w32inevt.c (movement_time, w32_console_mouse_position): Likewise.
	* w32gui.h (Time): Define by including "systime.h" rather than by
	declaring it ourselves.  (Bug#8664)

	* dispextern.h (struct image): Don't assume time_t <= unsigned long.
	* image.c (clear_image_cache): Likewise.

	* term.c (term_mouse_position): Don't assume time_t wraparound.

	Be more systematic about user-interface timestamps.
	Before, the code sometimes used 'Time', sometimes 'unsigned long',
	and sometimes 'EMACS_UINT', to represent these timestamps.
	This change causes it to use 'Time' uniformly, as that's what X uses.
	This makes the code easier to follow, and makes it easier to catch
	integer overflow bugs such as Bug#8664.
	* frame.c (Fmouse_position, Fmouse_pixel_position):
	Use Time, not unsigned long, for user-interface timestamps.
	* keyboard.c (last_event_timestamp, kbd_buffer_get_event): Likewise.
	(button_down_time, make_lispy_position, make_lispy_movement): Likewise.
	* keyboard.h (last_event_timestamp): Likewise.
	* menu.c (Fx_popup_menu) [!HAVE_X_WINDOWS]: Likewise.
	* menu.h (xmenu_show): Likewise.
	* term.c (term_mouse_position): Likewise.
	* termhooks.h (struct input_event.timestamp): Likewise.
	(struct terminal.mouse_position_hook): Likewise.
	* xmenu.c (create_and_show_popup_menu, xmenu_show): Likewise.
	* xterm.c (XTmouse_position, x_scroll_bar_report_motion): Likewise.
	* systime.h (Time): New decl.  Pull it in from <X11/X.h> if
	HAVE_X_WINDOWS, otherwise define it as unsigned long, which is
	what it was before.
	* menu.h, termhooks.h: Include "systime.h", for Time.

	* keyboard.c (make_lispy_event): Fix problem in integer overflow.
	Don't assume that the difference between two unsigned long values
	can fit into an integer.  At this point, we know button_down_time
	<= event->timestamp, so the difference must be nonnegative, so
	there's no need to cast the result if double-click-time is
	nonnegative, as it should be; check that it's nonnegative, just in
	case.  This bug is triggered when events are more than 2**31 ms
	apart (about 25 days).  (Bug#8664)

	* xselect.c (last_event_timestamp): Remove duplicate decl.
	(x_own_selection): Remove needless cast to unsigned long.

	* xmenu.c (set_frame_menubar): Use int, not EMACS_UINT, for indexes
	that always fit in int.  Use a sentinel instead of a counter, to
	avoid a temp and to allay GCC's concerns about possible int overflow.
	* frame.h (struct frame): Use int for menu_bar_items_used
	instead of EMACS_INT, since it always fits in int.

	* menu.c (grow_menu_items): Check for int overflow.

	* xmenu.c (set_frame_menubar): Don't mishandle vectors with no nils.

	* xterm.c: Use EMACS_INT for Emacs modifiers, and int for X modifiers.
	Before, the code was not consistent.  These values cannot exceed
	2**31 - 1 so there's no need to make them unsigned.
	(x_x_to_emacs_modifiers): Accept int and return EMACS_INT.
	(x_emacs_to_x_modifiers): Accept EMACS_INT and return int.
	(x_x_to_emacs_modifiers, x_emacs_to_x_modifiers): Reject non-integers
	as modifiers.
	* xterm.h (x_x_to_emacs_modifiers): Adjust to signature change.

	* lisp.h (XINT) [USE_LISP_UNION_TYPE]: Cast to EMACS_INT.
	(XUINT) [USE_LISP_UNION_TYPE]: Cast to EMACS_UINT.
	Otherwise, GCC 4.6.0 warns about printf (pI, XINT (...)),
	presumably because the widths might not match.

	* window.c (size_window): Avoid needless test at loop start.

2011-05-18  Courtney Bane  <emacs-bugs-7626@cbane.org>  (tiny change)

	* term.c (Fresume_tty): Restore hooks before reinitializing (bug#8687).

2011-05-12  Drew Adams  <drew.adams@oracle.com>

	* textprop.c (Fprevious_single_char_property_change): Doc fix (bug#8655).

2011-05-12  YAMAMOTO Mitsuharu  <mituharu@math.s.chiba-u.ac.jp>

	* w32term.c (w32_draw_fringe_bitmap): Rename local vars `left' and
	`width' to `bar_area_x' and `bar_area_width', respectively.
	(x_scroll_run): Take account of fringe background extension.

	* xterm.c (x_draw_fringe_bitmap) [USE_TOOLKIT_SCROLL_BARS]:
	Rename local vars `left' and `width' to `bar_area_x' and
	`bar_area_width', respectively.
	(x_scroll_run) [USE_TOOLKIT_SCROLL_BARS]: Take account of fringe
	background extension.

2011-05-10  Jim Meyering  <meyering@redhat.com>

	* xdisp.c (x_intersect_rectangles): Fix typo "the the -> the".

2011-05-10  Juanma Barranquero  <lekktu@gmail.com>

	* image.c (Finit_image_library): Return t for built-in image types,
	like pbm and xbm.  (Bug#8640)

2011-05-09  Andreas Schwab  <schwab@linux-m68k.org>

	* w32menu.c (set_frame_menubar): Fix submenu allocation.

2011-05-07  Eli Zaretskii  <eliz@gnu.org>

	* w32console.c (Fset_screen_color): Doc fix.
	(Fget_screen_color): New function.
	(syms_of_ntterm): Defsubr it.

	* callproc.c (call_process_cleanup) [MSDOS]: Don't close and
	unlink the temporary file if Fcall_process didn't create it in the
	first place.
	(Fcall_process) [MSDOS]: Don't create tempfile if stdout of the
	child process will be redirected to a file specified with `:file'.
	Don't try to re-open tempfile in that case, and set fd[0] to -1 as
	cue to call_process_cleanup not to close that handle.

2011-05-07  Ben Key  <bkey76@gmail.com>

	* makefile.w32-in: The bootstrap-temacs rule now makes use of
	one of two shell specific rules, either bootstrap-temacs-CMD or
	bootstrap-temacs-SH.  The bootstrap-temacs-SH rule is identical
	to the previous implementation of the bootstrap-temacs rule.
	The bootstrap-temacs-CMD rule is similar to the previous
	implementation of the bootstrap-temacs rule except that it
	makes use of the ESC_CFLAGS variable instead of the CFLAGS
	variable.

	These changes, along with some changes to nt/configure.bat,
	nt/gmake.defs, and nt/nmake.defs, are required to extend my
	earlier fix to add support for --cflags and --ldflags options
	that include quotes so that it works whether make uses cmd or
	sh as the shell.

2011-05-06  Michael Albinus  <michael.albinus@gmx.de>

	* dbusbind.c (QCdbus_type_unix_fd): Declare static.
	(xd_remove_watch): Don't check QCdbus_type_unix_fd for SYMBOLP, it
	is a constant.
	(Fdbus_init_bus, xd_read_queued_messages): Bus can be a symbol or
	a string.  Handle both cases.
	(Fdbus_call_method_asynchronously, Fdbus_register_signal)
	(Fdbus_register_method): Use Qinvalid_function.

2011-05-06  Juanma Barranquero  <lekktu@gmail.com>

	* makefile.w32-in: Update dependencies.
	(LISP_H): Add inttypes.h and stdin.h.
	(PROCESS_H): Add unistd.h.

2011-05-06  Eli Zaretskii  <eliz@gnu.org>

	* lread.c: Include limits.h (fixes the MS-Windows build broken by
	revision 104134).

2011-05-06  Paul Eggert  <eggert@cs.ucla.edu>

	* image.c (Finit_image_library) [!HAVE_NTGUI]: Omit unused local.

	* term.c (vfatal): Remove stray call to va_end.
	It's not needed and the C Standard doesn't allow it here anyway.

	Use C99's va_copy to avoid undefined behavior on x86-64 GNU/Linux.
	* eval.c (verror): doprnt a copy of ap, not the original.  (Bug#8545)

	* eval.c (verror): OK to create a string of up to MOST_POSITIVE_FIXNUM
	bytes.

	* term.c: Don't include <stdarg.h>, as <lisp.h> does that.

	* callproc.c (Fcall_process): Use 'volatile' to avoid vfork clobbering.

	* process.c (Fformat_network_address): Fix typo: args2 -> *args2.

	* xmenu.c (set_frame_menubar): Fix typo: int * -> int (3 times).

	* coding.c (detect_coding_charset): Fix typo: * 2 -> *4 (Bug#8601).

	* charset.h (struct charset.code_space): Now has 15 elements, not 16.
	* charset.c (Fdefine_charset_internal): Don't initialize
	charset.code_space[15].  The value was garbage, on hosts with
	32-bit int (Bug#8600).

	* lread.c (read_integer): Be more consistent with string-to-number.
	Use string_to_number to do the actual conversion; this avoids
	rounding errors and fixes some other screwups.  Without this fix,
	for example, #x1fffffffffffffff was misread as -2305843009213693952.
	(digit_to_number): Move earlier, for benefit of read_integer.
	Return -1 if the digit is out of range for the base, -2 if it is
	not a digit in any supported base.  (Bug#8602)

	* doprnt.c (doprnt): Support arbitrary pI values, such as "I64".

	* dispnew.c (scrolling_window): Return 1 if we scrolled,
	to match comment at start of function.  This also removes a
	GCC warning about overflow in a 32+64-bit port.

	* lisp.h (EMACS_INT, EMACS_UINT, BITS_PER_EMACS_INT, pI): Simplify.

	* dbusbind.c: Do not use XPNTR on a value that may be an integer.
	Reported by Stefan Monnier in
	<http://lists.gnu.org/archive/html/emacs-devel/2011-04/msg00919.html>.
	(xd_remove_watch, Fdbus_init_bus, xd_read_queued_messages):
	Use SYMBOLP-guarded XSYMBOL, not XPNTR.

	* lisp.h (EMACS_INTPTR): Remove.  All uses changed to intptr_t.
	(EMACS_UINTPTR): Likewise, with uintptr_t.

	* lisp.h: Prefer 64-bit EMACS_INT if available.
	(EMACS_INT, EMACS_UINT, BITS_PER_EMACS_INT, pI): Define to 64-bit
	on 32-bit hosts that have 64-bit int, so that they can access
	large files.
	However, temporarily disable this change unless the temporary
	symbol WIDE_EMACS_INT is defined.

	* lread.c, process.c: Do not include <inttypes.h>; lisp.h does it now.

	Prefer intptr_t/uintptr_t for integers the same widths as pointers.
	This removes an assumption that EMACS_INT and long are the same
	width as pointers.  The assumption is true for Emacs porting targets
	now, but we want to make other targets possible.
	* lisp.h: Include <inttypes.h>, for INTPTR_MAX, UINTPTR_MAX.
	(EMACS_INTPTR, EMACS_UINTPTR): New macros.
	In the rest of the code, change types of integers that hold casted
	pointers to EMACS_INTPTR and EMACS_UINTPTR, systematically
	replacing EMACS_INT, long, EMACS_UINT, and unsigned long.
	(XTYPE): Don't cast arg to EMACS_UINT; normally is not needed.
	(XSET): Cast type of XTYPE arg to EMACS_INTPTR; it is needed here.
	No need to cast type when ORing.
	(XPNTR): Return a value of type EMACS_INTPTR or EMACS_UINTPTR.
	* alloc.c (lisp_align_malloc): Remove a no-longer-needed cast.
	* doc.c (store_function_docstring): Use EMACS_INTPTR, so as not to
	assume EMACS_INT is the same width as char *.
	* gtkutil.c (xg_gtk_scroll_destroy, xg_tool_bar_button_cb):
	(xg_tool_bar_callback, xg_tool_bar_help_callback, xg_make_tool_item):
	Remove no-longer-needed casts.
	(xg_create_scroll_bar, xg_tool_bar_button_cb, xg_tool_bar_callback):
	(xg_tool_bar_help_callback, xg_make_tool_item):
	Use EMACS_INTPTR to hold an integer
	that will be cast to void *; this can avoid a GCC warning
	if EMACS_INT is not the same width as void *.
	* menu.c (find_and_call_menu_selection): Remove no-longer-needed cast.
	* xdisp.c (display_echo_area_1, resize_mini_window_1):
	(current_message_1, set_message_1):
	Use a local to convert to proper width without a cast.
	* xmenu.c (dialog_selection_callback): Likewise.

	* sysdep.c (get_random): Don't assume EMACS_INT is no wider than long.
	Also, don't assume VALBITS / RAND_BITS is less than 5,
	and don't rely on undefined behavior when shifting a 1 left into
	the sign bit.
	* lisp.h (get_random): Change signature to match.

	* lread.c (hash_string): Use size_t, not int, for hash computation.
	Normally we prefer signed values; but hashing is special, because
	it's better to use unsigned division on hash table sizes so that
	the remainder is nonnegative.  Also, size_t is the natural width
	for hashing into memory.  The previous code used 'int', which doesn't
	retain enough info to hash well into very large tables.
	(oblookup, oblookup_last_bucket_number, Funintern): Likewise.

	* dbusbind.c: Don't possibly lose pointer info when converting.
	(xd_remove_watch, Fdbus_init_bus, xd_read_queued_messages):
	Use XPNTR rather than XHASH, so that the high-order bits of
	the pointer aren't lost when converting through void *.

	* eval.c (Fautoload): Don't double-shift a pointer.

	* fns.c (Frandom): Let EMACS_UINT be wider than unsigned long.

2011-05-06  Juanma Barranquero  <lekktu@gmail.com>

	* gnutls.c (DEF_GNUTLS_FN):
	* image.c (DEF_IMGLIB_FN): Make function pointers static.

2011-05-05  Andreas Schwab  <schwab@linux-m68k.org>

	* lread.c (lisp_file_lexically_bound_p): Stop scanning at end
	marker.  (Bug#8610)

2011-05-05 Eli Zaretskii  <eliz@gnu.org>

	* w32heap.c (allocate_heap) [USE_LISP_UNION_TYPE || USE_LSB_TAG]:
	New version that can reserve upto 2GB of heap space.

2011-05-05  Chong Yidong  <cyd@stupidchicken.com>

	* nsfns.m (Fns_read_file_name): Doc fix (Bug#8534).

2011-05-05  Teodor Zlatanov  <tzz@lifelogs.com>

	* gnutls.c (fn_gnutls_certificate_set_x509_key_file): Add alias to
	`gnutls_certificate_set_x509_key_file'.

2011-05-05  Juanma Barranquero  <lekktu@gmail.com>

	* makefile.w32-in ($(BLD)/image.$(O), $(BLD)/process.$(O)):
	Update dependencies.

2011-05-04  Juanma Barranquero  <lekktu@gmail.com>

	* gnutls.h (emacs_gnutls_write, emacs_gnutls_read):
	* gnutls.c (emacs_gnutls_write, emacs_gnutls_read):
	Remove unused parameter `fildes'.
	* process.c (read_process_output, send_process): Don't pass it.

2011-05-04  Juanma Barranquero  <lekktu@gmail.com>

	Fix previous change: the library cache is defined in w32.c.
	* image.c (CACHE_IMAGE_TYPE) [!HAVE_NTGUI]: Define to noop.
	(Finit_image_library): Wrap Vlibrary_cache on "#ifdef HAVE_NTGUI".

2011-05-04  Juanma Barranquero  <lekktu@gmail.com>

	Implement dynamic loading of GnuTLS on Windows.

	* gnutls.h (GNUTLS_EMACS_ERROR_NOT_LOADED): New macro.
	(emacs_gnutls_write, emacs_gnutls_read): Mark as extern.
	(emacs_gnutls_record_check_pending, emacs_gnutls_transport_set_errno):
	Declare.

	* gnutls.c (Qgnutls_dll): Define.
	(DEF_GNUTLS_FN, LOAD_GNUTLS_FN): New macros.
	(gnutls_*): Declare function pointers.
	(init_gnutls_functions): New function to initialize function pointers.
	(emacs_gnutls_handshake, Fgnutls_error_string, Fgnutls_deinit)
	(emacs_gnutls_global_init, Fgnutls_bye): Use function pointers.
	(emacs_gnutls_record_check_pending, emacs_gnutls_transport_set_errno):
	Wrappers for gnutls_record_check_pending and gnutls_transport_set_errno.
	(emacs_gnutls_write, emacs_gnutls_read)
	(emacs_gnutls_handle_error, Fgnutls_error_fatalp)
	(Fgnutls_available_p): New function.
	(Fgnutls_boot): Call Fgnutls_available_p.  Use function pointers.
	(syms_of_gnutls) <Qgnutls_dll>: Initialize and staticpro it.
	(syms_of_gnutls) <Sgnutls_available_p>: defsubr it.

	* image.c: Include w32.h.
	(Vimage_type_cache): Delete.
	(syms_of_image) <Vimage_type_cache>: Don't initialize and staticpro it.
	(CACHE_IMAGE_TYPE, Finit_image_library): Use Vlibrary_cache instead.
	(w32_delayed_load): Move to w32.c.

	* w32.h (VlibraryCache, QCloaded_from, w32_delayed_load): Declare.

	* w32.c (QCloaded_from, Vlibrary_cache): Define.
	(w32_delayed_load): Move from image.c.  When loading a library, record
	its filename in the :loaded-from property of the library id.
	(globals_of_w32) <QCloaded_from, Vlibrary_cache>:
	Initialize and staticpro them.
	(emacs_gnutls_pull, emacs_gnutls_push): Call emacs_gnutls_* functions.

	* process.c: Include lisp.h before w32.h, not after.
	(wait_reading_process_output): Call emacs_gnutls_record_check_pending
	instead of gnutls_record_check_pending.

	* callproc.c, emacs.c: Include lisp.h before w32.h, not after.

2011-05-04  Teodor Zlatanov  <tzz@lifelogs.com>

	* gnutls.c (Fgnutls_boot): Support :keylist and :crlfiles options
	instead of :keyfiles.  Give GnuTLS the keylist and the CRL lists
	as passed in.

2011-05-03  Jan Djärv  <jan.h.d@swipnet.se>

	* xterm.c (x_set_frame_alpha): Do not set property on anything
	else than FRAME_X_OUTER_WINDOW (Bug#8608).

2011-05-02  Juanma Barranquero  <lekktu@gmail.com>

	* sysdep.c (get_tty_size) [WINDOWSNT]: Implement.  (Bug#8596)

2011-05-02  Juanma Barranquero  <lekktu@gmail.com>

	* gnutls.c (Qgnutls_log_level, Qgnutls_code, Qgnutls_anon)
	(Qgnutls_x509pki, Qgnutls_e_interrupted, Qgnutls_e_again)
	(Qgnutls_e_invalid_session, Qgnutls_e_not_ready_for_handshake)
	(gnutls_global_initialized, Qgnutls_bootprop_priority)
	(Qgnutls_bootprop_trustfiles, Qgnutls_bootprop_keyfiles)
	(Qgnutls_bootprop_callbacks, Qgnutls_bootprop_loglevel)
	(Qgnutls_bootprop_hostname, Qgnutls_bootprop_verify_flags)
	(Qgnutls_bootprop_verify_error, Qgnutls_bootprop_verify_hostname_error)
	(Qgnutls_bootprop_callbacks_verify): Make static.

2011-05-01  Andreas Schwab  <schwab@linux-m68k.org>

	* callproc.c: Indentation fixup.

	* sysdep.c (wait_for_termination_1): Make static.
	(wait_for_termination, interruptible_wait_for_termination):
	Move after wait_for_termination_1.

2011-05-01  Lars Magne Ingebrigtsen  <larsi@gnus.org>

	* sysdep.c (interruptible_wait_for_termination): New function
	which is like wait_for_termination, but allows keyboard
	interruptions.

	* callproc.c (Fcall_process): Add (:file "file") as an option for
	the STDOUT buffer.
	(Fcall_process_region): Ditto.

2011-04-30  Eli Zaretskii  <eliz@gnu.org>

	* dosfns.c (Fint86, Fdos_memget, Fdos_memput): Use `ASIZE (FOO)'
	rather than `XVECTOR (FOO)->size'.

	* process.c: Remove HAVE_INTTYPES_H condition from inclusion of
	inttypes.h, as a gnulib replacement is used if it not available in
	system headers.

2011-04-21  Eli Zaretskii  <eliz@gnu.org>

	Lift the MOST_POSITIVE_FIXNUM/4 limitation on visited files.
	* fileio.c (Finsert_file_contents): Don't limit file size to 1/4
	of MOST_POSITIVE_FIXNUM.  (Bug#8528)

	* coding.c (coding_alloc_by_realloc): Error out if destination
	will grow beyond MOST_POSITIVE_FIXNUM.
	(decode_coding_emacs_mule): Abort if there isn't enough place in
	charbuf for the composition carryover bytes.  Reserve an extra
	space for up to 2 characters produced in a loop.
	(decode_coding_iso_2022): Abort if there isn't enough place in
	charbuf for the composition carryover bytes.

2011-04-21  Eli Zaretskii  <eliz@gnu.org>

	* doprnt.c (doprnt) [!HAVE_LONG_LONG_INT]: Error out instead of
	aborting when %lld or %lll format is passed.
	[!HAVE_UNSIGNED_LONG_LONG_INT]: Error out instead of aborting when
	%llo or %llx format is passed.  (Bug#8545)

	* window.c (window_scroll_line_based): Use a marker instead of
	simple variables to record original value of point.  (Bug#7952)

	* doprnt.c (doprnt): Fix the case where a multibyte sequence
	produced by %s or %c overflows available buffer space.  (Bug#8545)

2011-04-28  Paul Eggert  <eggert@cs.ucla.edu>

	* doprnt.c (doprnt): Omit useless test; int overflow check (Bug#8545).
	(SIZE_MAX): Move defn after all includes, as they might #define it.

2011-04-28  Juanma Barranquero  <lekktu@gmail.com>

	* w32.c (init_environment): Warn about defaulting HOME to C:\.

2011-04-28  Juanma Barranquero  <lekktu@gmail.com>

	* keyboard.c (Qdelayed_warnings_hook): Define.
	(command_loop_1): Run `delayed-warnings-hook'
	if Vdelayed_warnings_list is non-nil.
	(syms_of_keyboard) <delayed-warnings-hook>: DEFSYM it.
	(syms_of_keyboard) <delayed-warnings-list>: DEFVAR_LISP it.

2011-04-28  Eli Zaretskii  <eliz@gnu.org>

	* doprnt.c (doprnt): Don't return value smaller than the buffer
	size if the message was truncated.  (Bug#8545).

2011-04-28  Juanma Barranquero  <lekktu@gmail.com>

	* w32fns.c (Fx_change_window_property, Fx_delete_window_property)
	(Fx_window_property): #if-0 the whole functions, not just the bodies.

2011-04-27  Paul Eggert  <eggert@cs.ucla.edu>

	* doprnt.c (doprnt): Support "ll" length modifier, for long long.

2011-04-27  Juanma Barranquero  <lekktu@gmail.com>

	* makefile.w32-in: Update dependencies.

2011-04-27  Eli Zaretskii  <eliz@gnu.org>

	Improve `doprnt' and its usage.  (Bug#8545)
	* doprnt.c (doprnt): Make sure `format' is never accessed beyond
	`format_end'.  Remove support for %l as a conversion specifier.
	Don't use xrealloc.  Improve diagnostics when the %l size modifier
	is used.  Update the commentary.

	* eval.c (verror): Simplify calculation of size_t.

	* coding.c (Ffind_operation_coding_system): Fix diagnostic error
	messages.

2011-04-27  Yoshiaki Kasahara  <kasahara@nc.kyushu-u.ac.jp>  (tiny change)

	* buffer.c (init_buffer) [USE_MMAP_FOR_BUFFERS]: Adjust to aliasing
	change.

2011-04-27  Paul Eggert  <eggert@cs.ucla.edu>

	* nsmenu.m: Replace all uses of XVECTOR with ASIZE and AREF.
	This makes this file independent of the recent pseudovector change.

2011-04-26  Paul Eggert  <eggert@cs.ucla.edu>

	* keyboard.c (handle_user_signal): Fix pointer signedness problem.

	* gnutls.c (emacs_gnutls_handle_error): Remove unused local.
	(Fgnutls_boot): gnutls_certificate_verify_peers2 wants unsigned *.
	Remove unused local.
	(emacs_gnutls_write): Don't use uninitialized rtnval if nbyte <= 0.

	* lisp.h: Fix a problem with aliasing and vector headers.  (Bug#8546)
	GCC 4.6.0 optimizes based on type-based alias analysis.
	For example, if b is of type struct buffer * and v of type struct
	Lisp_Vector *, then gcc -O2 was incorrectly assuming that &b->size
	!= &v->size, and therefore "v->size = 1; b->size = 2; return
	v->size;" must therefore return 1.  This assumption is incorrect
	for Emacs, since it type-puns struct Lisp_Vector * with many other
	types.  To fix this problem, this patch adds a new type struct
	vectorlike_header that documents the constraints on layout of vectors
	and pseudovectors, and helps optimizing compilers not get fooled
	by Emacs's type punning.  It also adds the macros XSETTYPED_PVECTYPE
	XSETTYPED_PSEUDOVECTOR, TYPED_PSEUDOVECTORP, for similar reasons.
	* lisp.h (XSETTYPED_PVECTYPE): New macro, specifying the name of
	the size member.
	(XSETPVECTYPE): Rewrite in terms of new macro.
	(XSETPVECTYPESIZE): New macro, specifying both type and size.
	This is a bit clearer, and further avoids the possibility of
	undesirable aliasing.
	(XSETTYPED_PSEUDOVECTOR): New macro, specifying the size.
	(XSETPSEUDOVECTOR): Rewrite in terms of XSETTYPED_PSEUDOVECTOR.
	(XSETSUBR): Rewrite in terms of XSETTYPED_PSEUDOVECTOR and XSIZE,
	since Lisp_Subr is a special case (no "next" field).
	(ASIZE): Now uses header.size rather than size.
	All previous uses of XVECTOR (foo)->size replaced to use this macro,
	to avoid the hassle of writing XVECTOR (foo)->header.size.
	(struct vectorlike_header): New type.
	(TYPED_PSEUDOVECTORP): New macro, also specifying the C type of the
	object, to help avoid aliasing.
	(PSEUDOVECTORP): Rewrite in terms of TYPED_PSEUDOVECTORP.
	(SUBRP): Likewise, since Lisp_Subr is a special case.
	* lisp.h (struct Lisp_Vector, struct Lisp_Char_Table):
	(struct Lisp_Sub_Char_Table, struct Lisp_Bool_Vector):
	(struct Lisp_Hash_Table): Combine first two members into a single
	struct vectorlike_header member.  All uses of "size" and "next" members
	changed to be "header.size" and "header.next".
	* buffer.h (struct buffer): Likewise.
	* font.h (struct font_spec, struct font_entity, struct font): Likewise.
	* frame.h (struct frame): Likewise.
	* process.h (struct Lisp_Process): Likewise.
	* termhooks.h (struct terminal): Likewise.
	* window.c (struct save_window_data, struct saved_window): Likewise.
	* window.h (struct window): Likewise.
	* alloc.c (allocate_buffer, Fmake_bool_vector, allocate_pseudovector):
	Use XSETPVECTYPESIZE, not XSETPVECTYPE, to avoid aliasing problems.
	* buffer.c (init_buffer_once): Likewise.
	* lread.c (defsubr): Use XSETTYPED_PVECTYPE, since Lisp_Subr is a
	special case.
	* process.c (Fformat_network_address): Use local var for size,
	for brevity.

	* bytecode.c (exec_byte_code): Don't use XVECTOR before CHECK_VECTOR.

	Make the Lisp reader and string-to-float more consistent (Bug#8525)
	* data.c (atof): Remove decl; no longer used or needed.
	(digit_to_number): Move to lread.c.
	(Fstring_to_number): Use new string_to_number function, to be
	consistent with how the Lisp reader treats infinities and NaNs.
	Do not assume that floating-point numbers represent EMACS_INT
	without losing information; this is not true on most 64-bit hosts.
	Avoid double-rounding errors, by insisting on integers when
	parsing non-base-10 numbers, as the documentation specifies.
	* lisp.h (string_to_number): New decl, replacing ...
	(isfloat_string): Remove.
	* lread.c: Include <inttypes.h>, for uintmax_t and strtoumax.
	(read1): Do not accept +. and -. as integers; this
	appears to have been a coding error.  Similarly, do not accept
	strings like +-1e0 as floating point numbers.  Do not report
	overflow for integer overflows unless the base is not 10 which
	means we have no simple and reliable way to continue.
	Break out the floating-point parsing into a new
	function string_to_number, so that Fstring_to_number parses
	floating point numbers consistently with the Lisp reader.
	(digit_to_number): Move here from data.c.  Make it static inline.
	(E_CHAR, EXP_INT): Remove, replacing with ...
	(E_EXP): New macro, to solve the "1.0e+" problem mentioned below.
	(string_to_number): New function, replacing isfloat_string.
	This function checks for valid syntax and produces the resulting
	Lisp float number too.  Rework it so that string-to-number
	no longer mishandles examples like "1.0e+".  Use strtoumax,
	so that overflow for non-base-10 numbers is reported only when
	there's no portable and simple way to convert to floating point.

	* textprop.c (set_text_properties_1): Rewrite for clarity,
	and to avoid GCC warning about integer overflow.

	* intervals.h (struct interval): Use EMACS_INT for members
	where EMACS_UINT might cause problems.  See
	<http://lists.gnu.org/archive/html/emacs-devel/2011-04/msg00514.html>.
	(CHECK_TOTAL_LENGTH): Remove cast to EMACS_INT; no longer needed.
	* intervals.c (interval_deletion_adjustment): Now returns EMACS_INT.
	All uses changed.
	(offset_intervals): Tell GCC not to worry about length overflow
	when negating a negative length.

	* alloc.c (overrun_check_malloc, overrun_check_realloc): Now static.
	(overrun_check_free): Likewise.

	* alloc.c (SDATA_SIZE) [!GC_CHECK_STRING_BYTES]: Avoid runtime check
	in the common case where SDATA_DATA_OFFSET is a multiple of Emacs
	word size.

	* gnutls.c: Fix problems found by GCC 4.6.0 on Ubuntu 10.10.
	(gnutls_make_error): Rename local to avoid shadowing.
	(gnutls_emacs_global_deinit): ifdef out; not used.
	(Fgnutls_boot): Use const for pointer to readonly storage.
	Comment out unused local.  Fix pointer signedness problems.

	* lread.c (openp): Don't stuff size_t into an 'int'.
	Use <= on length, not < on length + 1, to avoid GCC 4.6.0 warning
	about possible signed overflow.

	* gtkutil.c: Fix problems found by GCC 4.6.0 on Ubuntu 10.10.
	(GDK_KEY_g): Don't define if already defined.
	(xg_prepare_tooltip): Avoid pointer signedness problem.
	(xg_set_toolkit_scroll_bar_thumb): Redo to avoid two casts.

	* process.c (Fnetwork_interface_info): Avoid left-shift undefined
	behavior with 1 << 31.  GCC 4.6.0 warns about this on 32-bit hosts.

	* xfns.c (Fx_window_property): Simplify a bit,
	to make a bit faster and to avoid GCC 4.6.0 warning.
	* xselect.c (x_get_window_property, x_handle_dnd_message): Likewise.

	* fns.c (internal_equal): Don't assume size_t fits in int.

	* alloc.c (compact_small_strings): Tighten assertion a little.

	Replace pEd with more-general pI, and fix some printf arg casts.
	* lisp.h (pI): New macro, generalizing old pEd macro to other
	conversion specifiers.  For example, use "...%"pI"d..." rather
	than "...%"pEd"...".
	(pEd): Remove.  All uses replaced with similar uses of pI.
	* src/m/amdx86-64.h, src/m/ia64.h, src/m/ibms390x.h: Likewise.
	* alloc.c (check_pure_size): Don't overflow by converting size to int.
	* bidi.c (bidi_dump_cached_states): Use pI to avoid cast.
	* data.c (Fnumber_to_string): Use pI instead of if-then-else-abort.
	* dbusbind.c (xd_append_arg): Use pI to avoid cast.
	(Fdbus_method_return_internal, Fdbus_method_error_internal): Likewise.
	* font.c (font_unparse_xlfd): Avoid potential buffer overrun on
	64-bit hosts.
	(font_unparse_xlfd, font_unparse_fcname): Use pI to avoid casts.
	* keyboard.c (record_char, modify_event_symbol): Use pI to avoid casts.
	* print.c (safe_debug_print, print_object): Likewise.
	(print_object): Don't overflow by converting EMACS_INT or EMACS_UINT
	to int.
	Use pI instead of if-then-else-abort.  Use %p to avoid casts,
	avoiding the 0 flag, which is not portable.
	* process.c (Fmake_network_process): Use pI to avoid cast.
	* region-cache.c (pp_cache): Likewise.
	* xdisp.c (decode_mode_spec): Likewise.
	* xrdb.c (x_load_resources) [USE_MOTIF]: Use pI to avoid undefined
	behavior on 64-bit hosts with printf arg.
	* xselect.c (x_queue_event): Use %p to avoid casts, avoiding 0 flag.
	(x_stop_queuing_selection_requests): Likewise.
	(x_get_window_property): Don't truncate byte count to an 'int'
	when tracing.

	* frame.c (frame_name_fnn_p): Get rid of strtol, which isn't right
	here, since it parses constructs like leading '-' and spaces,
	which are not wanted; and it overflows with large numbers.
	Instead, simply match F[0-9]+, which is what is wanted anyway.

	* alloc.c: Remove unportable assumptions about struct layout.
	(SDATA_SELECTOR, SDATA_DATA_OFFSET): New macros.
	(SDATA_OF_STRING, SDATA_SIZE, allocate_string_data):
	(allocate_vectorlike, make_pure_vector): Use the new macros,
	plus offsetof, to remove unportable assumptions about struct layout.
	These assumptions hold on all porting targets that I know of, but
	they are not guaranteed, they're easy to remove, and removing them
	makes further changes easier.

	* alloc.c (BLOCK BYTES): Fix typo by changing "ablock" to "ablocks".
	This doesn't fix a bug but makes the code clearer.
	(string_overrun_cookie): Now const.  Use initializers that
	don't formally overflow signed char, to avoid warnings.
	(allocate_string_data) [GC_CHECK_STRING_OVERRUN]: Fix typo that
	can cause Emacs to crash when string overrun checking is enabled.
	(allocate_buffer): Don't assume sizeof (struct buffer) is a
	multiple of sizeof (EMACS_INT); it need not be, if
	alignof(EMACS_INT) < sizeof (EMACS_INT).
	(check_sblock, check_string_bytes, check_string_free_list): Protoize.

2011-04-26  Juanma Barranquero  <lekktu@gmail.com>

	* keyboard.c (QCrtl): Rename from Qrtl.  All uses changed.

2011-04-26  Teodor Zlatanov  <tzz@lifelogs.com>

	* gnutls.c (emacs_gnutls_handshake): Return an error if we're not
	supposed to be handshaking.  (Bug#8556)
	Reported by Paul Eggert <eggert@cs.ucla.edu>.

2011-04-26  Daniel Colascione  <dan.colascione@gmail.com>

	* lisp.h (Qdebug): List symbol.
	* eval.c (Qdebug): Restore global linkage.
	* keyboard.c (debug-on-event): New variable.
	(handle_user_signal): Break into debugger when debug-on-event
	matches the current signal symbol.

2011-04-25  Dan Nicolaescu  <dann@ics.uci.edu>

	* alloc.c (check_sblock, check_string_bytes)
	(check_string_free_list): Convert to standard C.

2011-04-25  Teodor Zlatanov  <tzz@lifelogs.com>

	* w32.c (emacs_gnutls_push): Fix typo.

2011-04-25  Eli Zaretskii  <eliz@gnu.org>

	* gnutls.c (emacs_gnutls_handshake): Avoid compiler warnings about
	"cast to pointer from integer of different size".

	Improve doprnt and its use in verror.  (Bug#8545)
	* doprnt.c (doprnt): Document the set of format control sequences
	supported by the function.  Use SAFE_ALLOCA instead of always
	using `alloca'.

	* eval.c (verror): Don't limit the buffer size at size_max-1, that
	is one byte too soon.  Don't use xrealloc; instead xfree and
	xmalloc anew.

2011-04-24  Teodor Zlatanov  <tzz@lifelogs.com>

	* gnutls.h: Add GNUTLS_STAGE_CALLBACKS enum to denote we're in the
	callbacks stage.

	* gnutls.c: Renamed global_initialized to
	gnutls_global_initialized.  Added internals for the
	:verify-hostname-error, :verify-error, and :verify-flags
	parameters of `gnutls-boot' and documented those parameters in the
	docstring.  Start callback support.
	(emacs_gnutls_handshake): Add Woe32 support. Retry handshake
	unless a fatal error occured. Call gnutls_alert_send_appropriate
	on error. Return error code.
	(emacs_gnutls_write): Call emacs_gnutls_handle_error.
	(emacs_gnutls_read): Likewise.
	(Fgnutls_boot): Return handshake error code.
	(emacs_gnutls_handle_error): New function.
	(wsaerror_to_errno): Likewise.

	* w32.h (emacs_gnutls_pull): Add prototype.
	(emacs_gnutls_push): Likewise.

	* w32.c (emacs_gnutls_pull): New function for GnuTLS on Woe32.
	(emacs_gnutls_push): Likewise.

2011-04-24  Claudio Bley  <claudio.bley@gmail.com>  (tiny change)

	* process.c (wait_reading_process_output): Check if GnuTLS
	buffered some data internally if no FDs are set for TLS
	connections.

	* makefile.w32-in (OBJ2): Add gnutls.$(O).
	(LIBS): Link to USER_LIBS.
	($(BLD)/gnutls.$(0)): New target.

2011-04-24  Eli Zaretskii  <eliz@gnu.org>

	* xdisp.c (handle_single_display_spec): Rename the
	display_replaced_before_p argument into display_replaced_p, to
	make it consistent with the commentary.  Fix typos in the
	commentary.

	* textprop.c (syms_of_textprop): Remove dead code.
	(copy_text_properties): Delete obsolete commentary about an
	interface that was deleted long ago.  Fix typos in the description
	of arguments.

	* msdos.c (XMenuActivate, XMenuAddSelection): Adjust argument list
	to changes in oldXMenu/XMenu.h from 2011-04-16.
	<menu_help_message, prev_menu_help_message>: Constify.
	(IT_menu_make_room): menu->help_text is now `const char **';
	adjust.

	* msdos.h (XMenuActivate, XMenuAddSelection): Adjust prototypes
	to changes in oldXMenu/XMenu.h from 2011-04-16.
	(struct XMenu): Declare `help_text' `const char **'.

	* xfaces.c <Qunspecified>: Make extern again.

	* syntax.c: Include sys/types.h before including regex.h, as
	required by Posix.

	* doc.c (get_doc_string): Improve the format passed to `error'.

	* doprnt.c (doprnt): Improve commentary.

	* term.c (init_tty) [MSDOS]: Fix 1st argument to maybe_fatal.

	* Makefile.in (TAGS): Depend on $(M_FILE) and $(S_FILE), and scan
	them with etags.

	* makefile.w32-in (globals.h): Add a dummy recipe, to make any
	changes in globals.h immediately force recompilation.
	(TAGS): Depend on $(CURDIR)/m/intel386.h and
	$(CURDIR)/s/ms-w32.h.
	(TAGS-gmake): Scan $(CURDIR)/m/intel386.h and $(CURDIR)/s/ms-w32.h.

	* character.c (Fchar_direction): Function deleted.
	(syms_of_character): Don't defsubr it.
	<char-direction-table>: Deleted.

2011-04-23  Eli Zaretskii  <eliz@gnu.org>

	Fix doprnt so it could be used again safely in `verror'.  (Bug#8435)
	* doprnt.c: Include limits.h.
	(SIZE_MAX): New macro.
	(doprnt): Return a size_t value.  2nd arg is now size_t.
	Many local variables are now size_t instead of int or unsigned.
	Improve overflow protection.  Support `l' modifier for integer
	conversions.  Support %l conversion.  Don't assume an EMACS_INT
	argument for integer conversions and for %c.

	* lisp.h (doprnt): Restore prototype.

	* makefile.w32-in ($(BLD)/callint.$(O)): Depend on
	$(SRC)/character.h.

	* Makefile.in (base_obj): Add back doprnt.o.

	* deps.mk (doprnt.o): Add back prerequisites.
	(callint.o): Depend on character.h.

	* eval.c (internal_lisp_condition_case): Include the handler
	representation in the error message.
	(verror): Call doprnt instead of vsnprintf.  Fix an off-by-one bug
	when breaking from the loop.

	* xdisp.c (vmessage): Call doprnt instead of vsnprintf.

	* callint.c (Fcall_interactively): When displaying error message
	about invalid control letter, pass the character's codepoint, not
	a pointer to its multibyte form.  Improve display of the character
	in octal and display also its hex code.

	* character.c (char_string): Use %x to display the (unsigned)
	codepoint of an invalid character, to avoid displaying a bogus
	negative value.

	* font.c (check_otf_features): Pass SDATA of SYMBOL_NAME to
	`error', not SYMBOL_NAME itself.

	* coding.c (Fencode_sjis_char, Fencode_big5_char): Use %c for
	character arguments to `error'.

	* charset.c (check_iso_charset_parameter): Fix incorrect argument
	to `error' in error message about FINAL_CHAR argument.  Make sure
	FINAL_CHAR is a character, and use %c when it is passed as
	argument to `error'.

2011-04-23  Eli Zaretskii  <eliz@gnu.org>

	* s/ms-w32.h (localtime): Redirect to sys_localtime.

	* w32.c: Include <time.h>.
	(sys_localtime): New function.

2011-04-23  Chong Yidong  <cyd@stupidchicken.com>

	* xdisp.c (init_xdisp): Initialize echo_area_window (Bug#6451).

	* buffer.c (syms_of_buffer): Doc fix (Bug#6902).

2011-04-23  Samuel Thibault  <sthibault@debian.org>  (tiny change)

	* sysdep.c (wait_for_termination): On GNU Hurd, kill returns -1 on
	zombies (Bug#8467).

2011-04-19  Eli Zaretskii  <eliz@gnu.org>

	* syntax.h (SETUP_SYNTAX_TABLE_FOR_OBJECT): Fix setting of
	gl_state.e_property when gl_state.object is Qt.

	* insdel.c (make_gap_larger): Remove limitation of buffer size
	to <= INT_MAX.

2011-04-18  Chong Yidong  <cyd@stupidchicken.com>

	* xdisp.c (lookup_glyphless_char_display)
	(produce_glyphless_glyph): Handle cons cell entry in
	glyphless-char-display.
	(Vglyphless_char_display): Document it.

	* term.c (produce_glyphless_glyph): Handle cons cell entry in
	glyphless-char-display.

2011-04-17  Chong Yidong  <cyd@stupidchicken.com>

	* xdisp.c (get_next_display_element): Remove unnecessary ifdefs.

	* termhooks.h (FRAME_WINDOW_P): Remove duplicated definitions.

	* dispextern.h (FACE_SUITABLE_FOR_ASCII_CHAR_P): Add missing
	definition for no-X builds.

2011-04-16  Paul Eggert  <eggert@cs.ucla.edu>

	Static checks with GCC 4.6.0 and non-default toolkits.

	* s/sol2-6.h, s/unixware.h (PTY_TTY_NAME_SPRINTF): Protoize decl.

	* process.c (keyboard_bit_set): Define only if SIGIO.
	(send_process_trap): Mark it with NO_RETURN if it doesn't return.
	(send_process): Repair possible setjmp clobbering.

	* s/usg5-4-common.h (SETUP_SLAVE_PTY): Don't pass extra arg to 'fatal'.

	* eval.c: Include <stdio.h>, for vsnprintf on non-GNU/Linux hosts.

	* data.c (arith_error): Mark with NO_RETURN if it doesn't return.

	* alloc.c (bytes_used_when_full, SPARE_MEMORY, BYTES_USED):
	Define only if needed.

	* sysdep.c (_FILE_OFFSET_BITS): Make this hack even uglier
	by pacifying GCC about it.  Maybe it's time to retire it?
	* xfaces.c (USG, __TIMEVAL__): Likewise.

	* dispextern.h (struct redisplay_interface): Rename param
	to avoid shadowing.
	* termhooks.h (struct terminal): Likewise.
	* xterm.c (xembed_send_message): Likewise.

	* insdel.c (make_gap_smaller): Define only if
	USE_MMAP_FOR_BUFFERS || REL_ALLOC || DOUG_LEA_MALLOC.

	* keyboard.c (read_char): Make a var volatile so longjmp won't clobber
	it.

	* emacs.c (MAX_HEAP_BSS_DIFF, my_edata): Move to where they're used,
	so that we aren't warned about unused symbols.

	* xfns.c (Fx_file_dialog): Rename local to avoid shadowing.

	* xdisp.c (x_produce_glyphs): Mark var as initialized (Bug#8512).

	* xfns.c (x_real_positions): Mark locals as initialized.

	* xmenu.c (xmenu_show): Don't use uninitialized vars.

	* xterm.c: Fix problems found by static analysis with other toolkits.
	(toolkit_scroll_bar_interaction): Define and use only if USE_X_TOOLKIT.
	(x_dispatch_event): Declare static if USE_GTK, and
	define if USE_GTK || USE_X_TOOLKIT.
	(SET_SAVED_BUTTON_EVENT): Define only if USE_X_TOOLKIT || USE_GTK.
	* xterm.h (x_dispatch_event): Extern only if USE_X_TOOLKIT.
	* xterm.c, xterm.h (x_mouse_leave): Bring this function back, but only
	if defined HAVE_MENUS && !defined USE_X_TOOLKIT && !defined USE_GTK.

	* xmenu.c (menu_help_callback): Pointer type fixes.
	Use const pointers when pointing at readonly data.  Avoid pointer
	signedness clashes.
	(FALSE): Remove unused macro.
	(update_frame_menubar): Remove unused decl.

	* xfns.c (Fx_hide_tip): Move locals to avoid shadowing.

	* menu.c (push_submenu_start, push_submenu_end): Do not define unless
	USE_X_TOOLKIT || USE_GTK || HAVE_NS || defined HAVE_NTGUI.
	(single_menu_item): Rename local to avoid shadowing.

	* keyboard.c (make_lispy_event): Remove unused local var.

	* frame.c, frame.h (x_get_resource_string): Bring this back, but
	only if HAVE_X_WINDOWS && !USE_X_TOOLKIT.

	* bitmaps: Change bitmaps from unsigned char back to the X11
	compatible char.  Avoid the old compiler warnings about
	out-of-range initializers by using, for example, '\xab' rather
	than 0xab.

	* xgselect.c (xgselect_initialize): Check vs interface
	even if ! (defined (USE_GTK) || defined (HAVE_GCONF)).

	* xmenu.c (xmenu_show): Rename parm to avoid shadowing.

	* xterm.c (x_create_toolkit_scroll_bar): Use const * for pointers
	to read-only memory.

	* fns.c (vector): Remove; this old hack is no longer needed.

	* xsmfns.c (create_client_leader_window): Rename shadowing arg.
	Remove unused var.
	(gdk_x11_set_sm_client_id) [!USE_GTK]: Don't define.

	* xrdb.c (x_load_resources): Omit unused local.

	* xfns.c (free_frame_menubar, atof): Remove duplicate decls.
	(x_window): Rename locals to avoid shadowing.
	(USG): Use the kludged USG macro, to pacify gcc.

	* xterm.c (x_alloc_nearest_color_for_widget): Remove; unused.
	(x_term_init): Remove local to avoid shadowing.

	* xfns.c, xterm.c (_XEditResCheckMessages): Protoize decl.

	* xdisp.c, dispextern.h (set_vertical_scroll_bar): Now extern if
	USE_TOOLKIT_SCROLL_BARS && !USE_GTK, as xterm.c needs it then.

2011-04-16  Eli Zaretskii  <eliz@gnu.org>

	* gnutls.c (Fgnutls_boot): Don't pass Lisp_Object to `error'.

	Fix regex.c, syntax.c and friends for buffers > 2GB.
	* syntax.h (struct gl_state_s): Declare character position members
	EMACS_INT.

	* syntax.c (update_syntax_table): Declare 2nd argument EMACS_INT.

	* textprop.c (verify_interval_modification, interval_of):
	Declare arguments EMACS_INT.

	* intervals.c (adjust_intervals_for_insertion): Declare arguments
	EMACS_INT.

	* intervals.h (CHECK_TOTAL_LENGTH): Cast to EMACS_INT, not `int'.

	* indent.c (Fvertical_motion): Local variable it_start is now
	EMACS_INT.

	* regex.c (re_match, re_match_2, re_match_2_internal)
	(bcmp_translate, regcomp, regexec, print_double_string)
	(group_in_compile_stack, re_search, re_search_2, regex_compile)
	(re_compile_pattern, re_exec): Declare arguments and local
	variables `size_t' and `ssize_t' and return values `regoff_t', as
	appropriate.
	(POP_FAILURE_REG_OR_COUNT) <pfreg>: Declare `long'.
	(CHECK_INFINITE_LOOP) <failure>: Declare `ssize_t'.
	<compile_stack_type>: `size' and `avail' are now `size_t'.

	* regex.h <regoff_t>: Use ssize_t, not int.
	(re_search, re_search_2, re_match, re_match_2): Arguments that
	specify buffer/string position and length are now ssize_t and
	size_t.  Return type is regoff_t.

2011-04-16  Ben Key  <bkey76@gmail.com>

	* nsfont.m: Fixed bugs in ns_get_family and
	ns_descriptor_to_entity that were caused by using free to
	deallocate memory blocks that were allocated by xmalloc (via
	xstrdup).  This caused Emacs to crash when compiled with
	XMALLOC_OVERRUN_CHECK defined (when Emacs was configured with
	--enable-checking=xmallocoverrun).  xfree is now used to
	deallocate these memory blocks.

2011-04-15  Paul Eggert  <eggert@cs.ucla.edu>

	* sysdep.c (emacs_read): Remove unnecessary check vs MAX_RW_COUNT.

	emacs_write: Accept and return EMACS_INT for sizes.
	See http://lists.gnu.org/archive/html/emacs-devel/2011-04/msg00514.html
	et seq.
	* gnutls.c, gnutls.h (emacs_gnutls_read, emacs_gnutls_write):
	Accept and return EMACS_INT.
	(emacs_gnutls_write): Return the number of bytes written on
	partial writes.
	* sysdep.c, lisp.h (emacs_read, emacs_write): Likewise.
	(emacs_read, emacs_write): Remove check for negative size, as the
	Emacs source code has been audited now.
	* sysdep.c (MAX_RW_COUNT): New macro, to work around kernel bugs.
	(emacs_read, emacs_write): Use it.
	* process.c (send_process): Adjust to the new signatures of
	emacs_write and emacs_gnutls_write.  Do not attempt to store
	a byte offset into an 'int'; it might overflow.
	See http://lists.gnu.org/archive/html/emacs-devel/2011-04/msg00483.html

	* sound.c: Don't assume sizes fit in 'int'.
	(struct sound_device.period_size, alsa_period_size):
	Return EMACS_INT, not int.
	(struct sound_device.write, vox_write, alsa_write):
	Accept EMACS_INT, not int.
	(wav_play, au_play): Use EMACS_INT to store sizes and to
	record read return values.

2011-04-15  Ben Key  <bkey76@gmail.com>

	* keyboard.c (Qundefined): Don't declare static since it is used
	in nsfns.m.
	* xfaces.c (Qbold, Qexpanded, Qitalic, Qcondensed): Don't declare
	static since they are used in nsfont.m.

2011-04-15  Stefan Monnier  <monnier@iro.umontreal.ca>

	* process.c (Qprocessp): Don't declare static.
	* lisp.h (Qprocessp): Declare again.

2011-04-15  Juanma Barranquero  <lekktu@gmail.com>

	* font.c (Qopentype): Don't make static (used from w32uniscribe.c).

2011-04-14  Paul Eggert  <eggert@cs.ucla.edu>

	Improve C-level modularity by making more things 'static'.

	Don't publish debugger-only interfaces to other modules.
	* lisp.h (safe_debug_print, debug_output_compilation_hack):
	(verify_bytepos, count_markers): Move decls to the only modules
	that need them.
	* region-cache.h (pp_cache): Likewise.
	* window.h (check_all_windows): Likewise.
	* marker.c, print.c, region-cache.c, window.c: Decls moved here.

	* sysdep.c (croak): Now static, if
	defined TIOCNOTTY || defined USG5 || defined CYGWIN.
	* syssignal.h (croak): Declare only if not static.

	* alloc.c (refill_memory_reserve): Now static if
	!defined REL_ALLOC || defined SYSTEM_MALLOC.
	* lisp.h (refill_memory_reserve): Declare only if not static.

	* xsettings.c, xsettings.h (xsettings_get_system_normal_font):
	Define only if USE_LUCID.

	* xrdb.c (x_customization_string, x_rm_string): Now static.

	* xmenu.c (x_menu_wait_for_event): Export only if USE_MOTIF.
	* xterm.h (x_menu_wait_for_event): Declare only if USE_MOTIF.

	* xdisp.c (draw_row_with_mouse_face): Now static.
	* dispextern.h (draw_row_with_mouse_fave): Remove decl.

	* window.h (check_all_windows): Mark externally visible.

	* window.c (window_deletion_count): Now static.

	* undo.c: Make symbols static if they're not exported.
	(last_undo_buffer, last_boundary_position, pending_boundary):
	Now static.

	* textprop.c (interval_insert_behind_hooks): Now static.
	(interval_insert_in_front_hooks): Likewise.

	* term.c: Make symbols static if they're not exported.
	(tty_turn_off_highlight, get_tty_terminal, max_frame_cols):
	(max_frame_lines, tty_set_terminal_modes):
	(tty_reset_terminal_modes, tty_turn_off_highlight):
	(get_tty_terminal): Now static.
	(term_mouse_moveto): Do not define if HAVE_WINDOW_SYSTEM.
	* termhooks.h (term_mouse_moveto): Do not declare if
	HAVE_WINDOW_SYSTEM.
	* dispextern.h (tty_set_terminal_modes, tty_reset_terminal_modes):
	(tty_turn_off_highlight, get_tty_terminal): Remove decls.

	* sysdep.c: Make symbols static if they're not exported.
	(emacs_get_tty, emacs_set_tty, old_fcntl_flags, old_fcntl_owner):
	Now static.
	(sigprocmask_set, full_mask): Remove; unused.
	(wait_debugging): Mark as visible.
	* syssignal.h (SIGFULLMASK, full_mask): Remove decls.
	* systty.h (emacs_get_tty, emacs_set_tty): Remove decls.

	* syntax.c (syntax_temp): Define only if !__GNUC__.

	* sound.c (current_sound_device, current_sound): Now static.

	* search.c (searchbufs, searchbuf_head): Now static.

	* scroll.c (scroll_cost): Remove; unused.
	* dispextern.h (scroll_cost): Remove decl.

	* region-cache.h (pp_cache): Mark as externally visible.

	* process.c: Make symbols static if they're not exported.
	(process_tick, update_tick, create_process, chan_process):
	(Vprocess_alist, proc_buffered_char, datagram_access):
	(fd_callback_data, send_process_frame, process_sent_to): Now static.
	(deactivate_process): Mark defn as static, as well as decl.
	* lisp.h (create_process): Remove decl.
	* process.h (chan_process, Vprocess_alist): Remove decls.

	* print.c: Make symbols static if they're not exported.
	(print_depth, new_backquote_output, being_printed, print_buffer):
	(print_buffer_size, print_buffer_pos, print_buffer_pos_byte):
	(print_interval, print_number_index, initial_stderr_stream):
	Now static.
	* lisp.h (Fprinc): Remove decl.
	(debug_output_compilation_hack): Mark as externally visible.

	* sysdep.c (croak): Move decl from here to syssignal.h.
	* syssignal.h (croak): Put it here, so the API can be checked when
	'croak' is called from dissociate_if_controlling_tty.

	* minibuf.c: Make symbols static if they're not exported.
	(minibuf_save_list, choose_minibuf_frame): Now static.
	* lisp.h (choose_minibuf_frame): Remove decl.

	* lisp.h (verify_bytepos, count_markers): Mark as externally visible.

	* lread.c: Make symbols static if they're not exported.
	(read_objects, initial_obarray, oblookup_last_bucket_number):
	Now static.
	(make_symbol): Remove; unused.
	* lisp.h (initial_obarray, make_symbol): Remove decls.

	* keyboard.c: Make symbols static if they're not exported.
	(single_kboard, recent_keys_index, total_keys, recent_keys):
	(this_command_key_count_reset, raw_keybuf, raw_keybuf_count):
	(this_single_command_key_start, echoing, last_auto_save):
	(read_key_sequence_cmd, dribble, recursive_edit_unwind):
	(command_loop, echo_now, keyboard_init_hook, help_char_p):
	(quit_throw_to_read_char, command_loop_2, top_level_1, poll_timer):
	(Vlispy_mouse_stem, double_click_count):
	Now static.
	(force_auto_save_soon): Define only if SIGDANGER.
	(ignore_mouse_drag_p): Now static if
	!defined HAVE_WINDOW_SYSTEM || defined USE_GTK || defined HAVE_NS.
	(print_help): Remove; unused.
	(stop_character, last_timer_event): Mark as externally visible.
	* keyboard.h (ignore_mouse_drag_p): Declare only if
	defined HAVE_WINDOW_SYSTEM && !defined USE_GTK && !defined HAVE_NS.
	(echo_now, help_char_p, quit_throw_to_read_char): Remove decls.
	* lisp.h (echoing): Remove decl.
	(force_auto_save_soon): Declare only if SIGDANGER.
	* xdisp.c (redisplay_window): Simplify code, to make it more
	obvious that ignore_mouse_drag_p is not accessed if !defined
	USE_GTK && !defined HAVE_NS.

	* intervals.c: Make symbols static if they're not exported.
	(merge_properties_sticky, merge_interval_right, delete_interval):
	Now static.
	* intervals.h (merge_interval_right, delete_interval): Remove decls.

	* insdel.c: Make symbols static if they're not exported.
	However, leave prepare_to_modify_buffer alone.  It's never
	called from outside this function, but that appears to be a bug.
	(combine_after_change_list, combine_after_change_buffer):
	(adjust_after_replace, signal_before_change): Now static.
	(adjust_after_replace_noundo): Remove; unused.
	* lisp.h (adjust_after_replace, adjust_after_replace_noundo):
	(signal_before_change): Remove decls.

	* indent.c (val_compute_motion, val_vmotion): Now static.

	* image.c: Make symbols static if they're not exported.
	* dispextern.h (x_create_bitmap_from_xpm_data): Do not declare
	if USE_GTK.
	* image.c (x_create_bitmap_from_xpm_data): Do not define if USE_GTK.
	(xpm_color_cache, ct_table, ct_colors_allocated): Now static.

	* fringe.c (standard_bitmaps): Now static.
	(max_used_fringe_bitmap): Now static, unless HAVE_NS.

	* frame.c: Make symbols static if they're not exported.
	(x_report_frame_params, make_terminal_frame): Now static.
	(get_frame_param): Now static, unless HAVE_NS.
	(x_fullscreen_adjust): Define if WINDOWSNT, not if HAVE_WINDOW_SYSTEM.
	(x_get_resource_string): Remove; not used.
	* frame.h (make_terminal_frame, x_report_frame_params):
	(x_get_resource_string); Remove decls.
	(x_fullscreen_adjust): Declare only if WINDOWSNT.
	* lisp.h (get_frame_param): Declare only if HAVE_NS.

	* font.c, fontset.c: Make symbols static if they're not exported.
	* dispextern.h (FACE_SUITABLE_FOR_ASCII_CHAR_P): New macro.
	(FACE_SUITABLE_FOR_CHAR_P): Use it.
	* font.c (font_close_object): Now static.
	* font.h (font_close_object): Remove.
	* fontset.c (FONTSET_OBJLIST): Remove.
	(free_realized_fontset) #if-0 the body, which does nothing.
	(face_suitable_for_char_p): #if-0, as it's never called.
	* fontset.h (face_suitable_for_char_p): Remove decl.
	* xfaces.c (face_at_string_position):
	Use FACE_SUITABLE_FOR_ASCII_CHAR_P, not FACE_SUITABLE_FOR_CHAR_P,
	since 0 is always ASCII.

	* fns.c (weak_hash_tables): Now static.

	* fileio.c: Make symbols static if they're not exported.
	(auto_saving, auto_save_mode_bits, auto_save_error_occurred):
	(Vwrite_region_annotation_buffers): Now static.

	* eval.c: Make symbols static if they're not exported.
	(backtrace_list, lisp_eval_depth, when_entered_debugger): Now static.
	* lisp.h (backtrace_list): Remove decl.

	* emacs.c: Make symbols static if they're not exported.
	(malloc_state_ptr, malloc_using_checking, syms_of_emacs):
	(fatal_error_code, fatal_error_signal_hook, standard_args):
	Now static.
	(fatal_error_signal): Now static, unless FLOAT_CATCH_SIGKILL.
	(DEFINE_DUMMY_FUNCTION): Mark function as externally visible.
	(__CTOR_LIST__, __DTOR_LIST__): Now externally visible.
	* lisp.h (fatal_error_signal_hook): Remove decl.
	(fatal_error_signal): Declare only if FLOAT_CATCH_SIGKILL.

	* editfns.c: Move a (normally-unused) function to its only use.
	* editfns.c, lisp.h (get_operating_system_release): Remove.
	* process.c (init_process) [DARWIN_OS]: Do it inline, as it is not
	worth the hassle of breaking this out.

	* xterm.c: Make symbols static if they're not exported.
	(x_raise_frame, x_lower_frame, x_wm_set_window_state):
	(x_wm_set_icon_pixmap, x_initialize, XTread_socket_fake_io_error):
	(x_destroy_window, x_delete_display):
	Now static.
	(x_dispatch_event): Now static if ! (USE_MOTIF || USE_X_TOOLKIT).
	(x_mouse_leave): Remove; unused.
	* xterm.h (x_display_info_for_name, x_raise_frame, x_lower_frame):
	(x_destroy_window, x_wm_set_window_state, x_wm_set_icon_pixmap):
	(x_delete_display, x_initialize, x_set_border_pixel, x_screen_planes):
	Remove decls.
	(x_mouse_leave): Declare only if WINDOWSNT.
	(x_dispatch_event): Declare only if USE_MOTIF or USE_X_TOOLKIT.
	(xic_create_fontsetname): Declare only if HAVE_X_WINDOWS &&
	USE_X_TOOLKIT.

	* ftxfont.c: Make symbols static if they're not exported.
	(ftxfont_driver): Export only if !defined HAVE_XFT && def8ined
	HAVE_FREETYPE.
	* font.h (ftxfont_driver): Likewise.

	* xfns.c: Make symbols static if they're not exported.
	(x_last_font_name, x_display_info_for_name):
	(x_set_foreground_color, x_set_background_color, x_set_mouse_color):
	(x_set_cursor_color, x_set_border_pixel, x_set_border_color):
	(x_set_cursor_type, x_set_icon_type, x_set_icon_name):
	(x_set_scroll_bar_foreground, x_set_scroll_bar_background):
	(x_explicitly_set_name, x_set_title, xic_defaut_fontset, tip_timer):
	(last_show_tip_args): Now static.
	(xic_defaut_fontset, xic_create_fontsetname): Define only if
	defined HAVE_X_WINDOWS && defined USE_X_TOOLKIT
	(x_screen_planes): Remove; unused.
	* dispextern.h (x_screen_planes): Remove decl.

	* dispnew.c: Make symbols static if they're not exported.
	* dispextern.h (redraw_garbaged_frames, scrolling):
	(increment_row_positions): Remove.
	* dispnew.c (new_glyph_matrix, increment_row_positions, scrolling):
	(delayed_size_change, glyph_matrix_count, glyph_pool_count):
	Now static.
	(redraw_garbaged_frames): Remove; unused.

	* xfaces.c: Make symbols static if they're not exported.
	* dispextern.h (ascii_face_of_lisp_face, free_realized_face):
	Remove decls.
	* xterm.h (defined_color): Remove decls.
	(x_free_dpy_colors): Declare only if USE_X_TOOLKIT.
	* xfaces.c (tty_suppress_bold_inverse_default_colors_p):
	(menu_face_changed_default, defined_color, free_realized_face):
	(x_free_dpy_colors): Define only if USE_X_TOOLKIT.
	(ascii_face_of_lisp_face): Remove; unused.

	* xdisp.c: Make symbols static if they're not exported.
	* dispextern.h (scratch_glyph_row, window_box_edges):
	(glyph_to_pixel_coords, set_cursor_from_row):
	(get_next_display_element, set_iterator_to_next):
	(highlight_trailing_whitespace, frame_to_window_pixel_xy):
	(show_mouse_face): Remove decls
	* frame.h (message_buf_print): Likewise.
	* lisp.h (pop_message, set_message, check_point_in_composition):
	Likewise.
	* xterm.h (set_vertical_scroll_bar): Likewise.
	* xdisp.c (list_of_error, Vmessage_stack, line_number_displayed):
	(message_buf_print, scratch_glyph_row, displayed_buffer):
	(set_iterator_to_next, pop_message, set_message, set_cursor_from_row):
	(get_next_display_element, show_mouse_face, window_box_edges):
	(frame_to_window_pixel_xy, check_point_in_composition):
	(set_vertical_scroll_bar, highlight_trailing_whitespace): Now static.
	(glyph_to_pixel_coords): Remove; unused.

	* dired.c (file_name_completion): Now static.

	* dbusbind.c (xd_in_read_queued_messages): Now static.

	* lisp.h (circular_list_error, FOREACH): Remove; unused.
	* data.c (circular_list_error): Remove.

	* commands.h (last_point_position, last_point_position_buffer):
	(last_point_position_window): Remove decls.
	* keyboard.c: Make these variables static.

	* coding.h (coding, code_convert_region, encode_coding_gap):
	Remove decls.
	* coding.c (Vsjis_coding_system, Vbig5_coding_system):
	(iso_code_class, detect_coding, code_convert_region): Now static.
	(encode_coding_gap): Remove; unused.

	* chartab.c (chartab_chars, chartab_bits): Now static.

	* charset.h (charset_iso_8859_1): Remove decl.
	* charset.c (charset_iso_8859_1, charset_emacs, map_charset_for_dump):
	Now static.

	* ccl.h (check_ccl_update, Vccl_program_table): Remove decls.
	* ccl.c (Vccl_program_table): Now static.
	(check_ccl_update): Remove; unused.

	* category.c (SET_CATEGORY_SET, set_category_set): Move here.
	* category.h: ... from here.
	* category.c (check_category_table, set_category_set): Now static.

	* casetab.c (Vascii_upcase_table, Vascii_eqv_table): Now static.
	* lisp.h: Remove these decls.

	* buffer.c (buffer_count): Remove unused var.

	* bidi.c (bidi_dump_cached_states): Mark as externally visible,
	so that it's not optimized away.
	(bidi_ignore_explicit_marks_for_paragraph_level): Likewise.
	* dispextern.h (bidi_dump_cached_states): Remove, since it's
	exported only to the debugger.

	* atimer.c (alarm_signal_handler, run_all_atimers): Now static.
	* atimer.h (run_all_atimers): Remove; not exported.

	font.c: Make copy_font_spec and merge_font_spec ordinary C functions.
	* font.c (copy_font_spec): Rename from Fcopy_font_spec, since it
	was inaccessible from Lisp.
	(merge_font_spec): Likewise, renaming from Fmerge_font_spec.
	* font.c, font.h, fontset.c, xfaces.c, xfont.c: Change all uses.

	alloc.c: Import and export fewer symbols, and remove unused items.
	* lisp.h (suppress_checking, die): Declare only if ENABLE_CHECKING
	is defined.
	(suppress_checking): Add EXTERNALLY_VISIBLE attribute, so that
	it's not optimized away by whole-program optimization.
	(message_enable_multibyte, free_misc): Remove.
	(catchlist, handlerlist, mark_backtrace):
	Declare only if BYTE_MARK_STACK.
	(mark_byte_stack): Likewise, fixing a ifdef-vs-if typo.
	* alloc.c (pure): Export only if VIRT_ADDR_VARIES is defined.
	(message_enable_multibyte): Remove decl.
	(free_misc, interval_free_list, float_block, float_block_index):
	(n_float_blocks, float_free_list, cons_block, cons_block_index):
	(cons_free_list, last_marked_index):
	Now static.
	(suppress_checking, die): Define only if ENABLE_CHECKING is defined.
	* eval.c (catchlist, handlerlist): Export only if BYTE_MARK_STACK.
	(mark_backtrace): Define only if BYTE_MARK_STACK.
	* xdisp.c (message_enable_multibyte): Now static.

	Declare Lisp_Object Q* variables to be 'static' if not exported.
	This makes it easier for human readers (and static analyzers)
	to see whether these variables are used from other modules.
	* alloc.c, buffer.c, bytecode.c, callint.c, casetab.c, category.c:
	* ccl.c, character.c, charset.c, cmds.c, coding.c, composite.c:
	* data.c, dbusbind.c, dired.c, editfns.c, eval.c, fileio.c, fns.c:
	* font.c, frame.c, fringe.c, ftfont.c, image.c, keyboard.c, keymap.c:
	* lread.c, macros.c, minibuf.c, print.c, process.c, search.c:
	* sound.c, syntax.c, textprop.c, window.c, xdisp.c, xfaces.c, xfns.c:
	* xmenu.c, xselect.c:
	Declare Q* vars static if they are not used in other modules.
	* ccl.h, character.h, charset.h, coding.h, composite.h, font.h:
	* frame.h, intervals.h, keyboard.h, lisp.h, process.h, syntax.h:
	Remove decls of unexported vars.
	* keyboard.h (EVENT_HEAD_UNMODIFIED): Remove now-unused macro.

	* lisp.h (DEFINE_FUNC): Make sname 'static'.

	Make Emacs functions such as Fatom 'static' by default.
	This makes it easier for human readers (and static analyzers)
	to see whether these functions can be called from other modules.
	DEFUN now defines a static function.  To make the function external
	so that it can be used in other C modules, use the new macro DEFUE.
	* lisp.h (Funibyte_char_to_multibyte, Fsyntax_table_p):
	(Finit_image_library):
	(Feval_region, Fbacktrace, Ffetch_bytecode, Fswitch_to_buffer):
	(Ffile_executable_p, Fmake_symbolic_link, Fcommand_execute):
	(Fget_process, Fdocumentation_property, Fbyte_code, Ffile_attributes):
	Remove decls, since these functions are now static.
	(Funintern, Fget_internal_run_time): New decls, since these functions
	were already external.

	* alloc.c, buffer.c, callint.c, callproc.c, casefiddle.c, casetab.c:
	* ccl.c, character.c, chartab.c, cmds.c, coding.c, data.c, dispnew.c:
	* doc.c, editfns.c, emacs.c, eval.c, fileio.c, filelock.c, floatfns.c:
	* fns.c, font.c, fontset.c, frame.c, image.c, indent.c:
	* keyboard.c, keymap.c, lread.c:
	* macros.c, marker.c, menu.c, minibuf.c, print.c, process.c, search.c:
	* syntax.c, term.c, terminal.c, textprop.c, undo.c:
	* window.c, xdisp.c, xfaces.c, xfns.c, xmenu.c, xsettings.c:
	Mark functions with DEFUE instead of DEFUN,
	if they are used in other modules.
	* buffer.c (Fset_buffer_major_mode, Fdelete_overlay): New forward
	decls for now-static functions.
	* buffer.h (Fdelete_overlay): Remove decl.
	* callproc.c (Fgetenv_internal): Mark as internal.
	* composite.c (Fremove_list_of_text_properties): Remove decl.
	(Fcomposition_get_gstring): New forward static decl.
	* composite.h (Fcomposite_get_gstring): Remove decl.
	* dired.c (Ffile_attributes): New forward static decl.
	* doc.c (Fdocumntation_property): New forward static decl.
	* eval.c (Ffetch_bytecode): New forward static decl.
	(Funintern): Remove extern decl; now in .h file where it belongs.
	* fileio.c (Fmake_symbolic_link): New forward static decl.
	* image.c (Finit_image_library): New forward static decl.
	* insdel.c (Fcombine_after_change_execute): Make forward decl static.
	* intervals.h (Fprevious_property_change):
	(Fremove_list_of_text_properties): Remove decls.
	* keyboard.c (Fthis_command_keys): Remove decl.
	(Fcommand_execute): New forward static decl.
	* keymap.c (Flookup_key): New forward static decl.
	(Fcopy_keymap): Now static.
	* keymap.h (Flookup_key): Remove decl.
	* process.c (Fget_process): New forward static decl.
	(Fprocess_datagram_address): Mark as internal.
	* syntax.c (Fsyntax_table_p): New forward static decl.
	(skip_chars): Remove duplicate decl.
	* textprop.c (Fprevious_property_change): New forward static decl.
	* window.c (Fset_window_fringes, Fset_window_scroll_bars):
	Now internal.
	(Fset_window_margins, Fset_window_vscroll): New forward static decls.
	* window.h (Fset_window_vscroll, Fset_window_margins): Remove decls.

	* editfns.c (Fformat): Remove unreachable code.

2011-04-14  Andreas Schwab  <schwab@linux-m68k.org>

	* fileio.c (Finsert_file_contents): Fix typo in 2005-05-13
	change.  (Bug#8496)

2011-04-13  Eli Zaretskii  <eliz@gnu.org>

	* xdisp.c (handle_invisible_prop): Don't call bidi_paragraph_init
	when at ZV.  (Bug#8487)

2011-04-12  Andreas Schwab  <schwab@linux-m68k.org>

	* charset.c (Fclear_charset_maps): Use xfree instead of free.
	(Bug#8437)
	* keyboard.c (parse_tool_bar_item): Likewise.
	* sound.c (sound_cleanup, alsa_close): Likewise.
	* termcap.c (tgetent): Likewise.
	* xfns.c (x_default_font_parameter): Likewise.
	* xsettings.c (read_and_apply_settings): Likewise.

	* alloc.c (overrun_check_malloc, overrun_check_realloc)
	(overrun_check_free): Protoize.

2011-04-12  Paul Eggert  <eggert@cs.ucla.edu>

	* sysdep.c (emacs_read, emacs_write): Check for negative sizes
	since callers should never pass a negative size.
	Change the signature to match that of plain 'read' and 'write'; see
	<http://lists.gnu.org/archive/html/emacs-devel/2011-04/msg00397.html>.
	* lisp.h: Update prototypes of emacs_write and emacs_read.

2011-04-11  Eli Zaretskii  <eliz@gnu.org>

	* xdisp.c (redisplay_window): Don't try to determine the character
	position of the scroll margin if the window start point w->startp
	is outside the buffer's accessible region.  (Bug#8468)

2011-04-10  Eli Zaretskii  <eliz@gnu.org>

	Fix write-region and its subroutines for buffers > 2GB.
	* fileio.c (a_write, e_write): Modify declaration of arguments and
	local variables to support buffers larger than 2GB.
	(Fcopy_file): Use EMACS_INT for return value of emacs_read.

	* sysdep.c (emacs_write, emacs_read): Use ssize_t for last
	argument, local variables, and return value.

	* lisp.h: Update prototypes of emacs_write and emacs_read.

	* sound.c (vox_write): Use ssize_t for return value of emacs_write.

2011-04-10  Paul Eggert  <eggert@cs.ucla.edu>

	* xdisp.c (vmessage): Use memchr, not strnlen, which some hosts lack.

	Fix more problems found by GCC 4.6.0's static checks.

	* xdisp.c (vmessage): Use a better test for character truncation.

	* charset.c (load_charset_map): <, not <=, for optimization,
	and to avoid potential problems with integer overflow.
	* chartab.c (sub_char_table_set_range, char_table_set_range): Likewise.
	* casetab.c (set_identity, shuffle): Likewise.
	* editfns.c (Fformat): Likewise.
	* syntax.c (skip_chars): Likewise.

	* xmenu.c (set_frame_menubar): Allocate smaller local vectors.
	This also lets GCC 4.6.0 generate slightly better loop code.

	* callint.c (Fcall_interactively): <, not <=, for optimization.
	(Fcall_interactively): Count the number of arguments produced,
	not the number of arguments given.  This is simpler and lets GCC
	4.6.0 generate slightly better code.

	* ftfont.c: Distingish more carefully between FcChar8 and char.
	The previous code passed unsigned char * to a functions like
	strlen and xstrcasecmp that expect char *, which does not
	conform to the C standard.
	(get_adstyle_property, ftfont_pattern_entity): Use FcChar8 for
	arguments to FcPatternGetString, and explicitly cast FcChar8 * to
	char * when the C standard requires it.

	* keyboard.c (read_char): Remove unused var.

	* eval.c: Port to Windows vsnprintf (Bug#8435).
	Include <limits.h>.
	(SIZE_MAX): Define if the headers do not.
	(verror): Do not give up if vsnprintf returns a negative count.
	Instead, grow the buffer.  This ports to Windows vsnprintf, which
	does not conform to C99.  Problem reported by Eli Zaretskii.
	Also, simplify the allocation scheme, by avoiding the need for
	calling realloc, and removing the ALLOCATED variable.

	* eval.c (verror): Initial buffer size is 4000 (not 200) bytes.

	Remove invocations of doprnt, as Emacs now uses vsnprintf.
	But keep the doprint source code for now, as we might revamp it
	and use it again (Bug#8435).
	* lisp.h (doprnt): Remove.
	* Makefile.in (base_obj): Remove doprnt.o.
	* deps.mk (doprnt.o): Remove.

	error: Print 32- and 64-bit integers portably (Bug#8435).
	Without this change, on typical 64-bit hosts error ("...%d...", N)
	was used to print both 32- and 64-bit integers N, which relied on
	undefined behavior.
	* lisp.h, src/m/amdx86-64.h, src/m/ia64.h, src/m/ibms390x.h (pEd):
	New macro.
	* lisp.h (error, verror): Mark as printf-like functions.
	* eval.c (verror): Use vsnprintf, not doprnt, to do the real work.
	Report overflow in size calculations when allocating printf buffer.
	Do not truncate output string at its first null byte.
	* xdisp.c (vmessage): Use vsnprintf, not doprnt, to do the real work.
	Truncate the output at a character boundary, since vsnprintf does not
	do that.
	* charset.c (check_iso_charset_parameter): Convert internal
	character to string before calling 'error', since %c now has the
	printf meaning.
	* coding.c (Fdecode_sjis_char, Fdecode_big5_char): Avoid int
	overflow when computing char to be passed to 'error'.  Do not
	pass Lisp_Object to 'error'; pass the integer instead.
	* nsfns.m (Fns_do_applescript): Use int, not long, since it's
	formatted with plain %d.

	* eval.c (internal_lisp_condition_case): Don't pass spurious arg.

	* keyboard.c (access_keymap_keyremap): Print func name, not garbage.

	* coding.c (Fdecode_sjis_char): Don't assume CODE fits in int.

	* xterm.c (x_catch_errors): Remove duplicate declaration.

	* term.c (maybe_fatal): Mark its 3rd arg as a printf format, too.

	* xdisp.c, lisp.h (message_nolog): Remove; unused.

2011-04-10  Jim Meyering  <meyering@redhat.com>

	use ssize_t and size_t for read- and write-like emacs_gnutls_* functions
	* gnutls.c (emacs_gnutls_read): Adjust signature to be more read-like:
	return ssize_t not "int", and use size_t as the buffer length.
	(emacs_gnutls_write): Likewise, and make the buffer pointer "const".
	* gnutls.h: Update declarations.
	* process.c (read_process_output): Use ssize_t, to match.
	(send_process): Likewise.

2011-04-09  Chong Yidong  <cyd@stupidchicken.com>

	* image.c (Fimagemagick_types): Doc fix, and comment cleanup.

2011-04-09  Chong Yidong  <cyd@stupidchicken.com>

	* ftfont.c (get_adstyle_property, ftfont_pattern_entity):
	Use unsigned char, to match FcChar8 type definition.

	* xterm.c (handle_one_xevent):
	* xmenu.c (create_and_show_popup_menu):
	* xselect.c (x_decline_selection_request)
	(x_reply_selection_request): Avoid type-punned deref of X events.

2011-04-09  Eli Zaretskii  <eliz@gnu.org>

	Fix some uses of `int' instead of EMACS_INT.
	* search.c (string_match_1, fast_string_match)
	(fast_c_string_match_ignore_case, fast_string_match_ignore_case)
	(scan_buffer, find_next_newline_no_quit)
	(find_before_next_newline, search_command, Freplace_match)
	(Fmatch_data): Make some `int' variables be EMACS_INT.

	* xdisp.c (display_count_lines): 3rd argument and return value now
	EMACS_INT.  All callers changed.
	(pint2hrstr): Last argument is now EMACS_INT.

	* coding.c (detect_coding_utf_8, detect_coding_emacs_mule)
	(detect_coding_iso_2022, detect_coding_sjis, detect_coding_big5)
	(detect_coding_ccl, detect_coding_charset, decode_coding_utf_8)
	(decode_coding_utf_16, decode_coding_emacs_mule)
	(decode_coding_iso_2022, decode_coding_sjis, decode_coding_big5)
	(decode_coding_ccl, decode_coding_charset)
	<consumed_chars, consumed_chars_base>: Declare EMACS_INT.
	(decode_coding_iso_2022, decode_coding_emacs_mule)
	(decode_coding_sjis, decode_coding_big5, decode_coding_charset)
	<char_offset, last_offset>: Declare EMACS_INT.
	(encode_coding_utf_8, encode_coding_utf_16)
	(encode_coding_emacs_mule, encode_invocation_designation)
	(encode_designation_at_bol, encode_coding_iso_2022)
	(encode_coding_sjis, encode_coding_big5, encode_coding_ccl)
	(encode_coding_raw_text, encode_coding_charset) <produced_chars>:
	Declare EMACS_INT.
	(ASSURE_DESTINATION): Declare more_bytes EMACS_INT.
	(encode_invocation_designation): Last argument P_NCHARS is now
	EMACS_INT.
	(decode_eol): Declare pos_byte, pos, and pos_end EMACS_INT.
	(produce_chars): from_nchars and to_nchars are now EMACS_INT.

	* coding.h (struct coding_system) <head_ascii>: Declare EMACS_INT.
	All users changed.

	* ccl.c (Fccl_execute_on_string): Declare some variables
	EMACS_INT.

2011-04-08  Samuel Thibault  <sthibault@debian.org>  (tiny change)

	* term.c (init_tty): Fix incorrect ifdef placement (Bug#8450).

2011-03-19  Christoph Scholtes  <cschol2112@googlemail.com>

	* process.c (Fformat_network_address): Doc fix.

2011-04-08  T.V. Raman  <tv.raman.tv@gmail.com>  (tiny change)

	* xml.c (parse_region): Avoid creating spurious whiespace nodes.

2011-04-08  Chong Yidong  <cyd@stupidchicken.com>

	* keyboard.c (read_char): Call Lisp function help-form-show,
	instead of using internal_with_output_to_temp_buffer.
	(Qhelp_form_show): New var.
	(syms_of_keyboard): Use DEFSYM macro.

	* print.c (internal_with_output_to_temp_buffer): Function deleted.

	* lisp.h (internal_with_output_to_temp_buffer): Remove prototype.

2011-04-06  Chong Yidong  <cyd@stupidchicken.com>

	* process.c (Flist_processes): Remove to Lisp.
	(list_processes_1): Delete.

2011-04-06  Eli Zaretskii  <eliz@gnu.org>

	* msdos.c (careadlinkat, careadlinkatcwd): MS-DOS replacements.

	* w32.c (careadlinkat, careadlinkatcwd): New always-fail stubs.

2011-04-06  Paul Eggert  <eggert@cs.ucla.edu>

	Fix more problems found by GCC 4.6.0's static checks.

	* xmenu.c (Fx_popup_dialog): Don't assume string is free of formats.

	* menu.c (Fx_popup_menu): Don't assume error_name lacks printf formats.

	* lisp.h (message, message_nolog, fatal): Mark as printf-like.

	* xdisp.c (vmessage): Mark as a printf-like function.

	* term.c (vfatal, maybe_fatal): Mark as printf-like functions.

	* sound.c (sound_warning): Don't crash if arg contains a printf format.

	* image.c (tiff_error_handler, tiff_warning_handler): Mark as
	printf-like functions.
	(tiff_load): Add casts to remove these marks before passing them
	to system-supplied API.

	* eval.c (Fsignal): Remove excess argument to 'fatal'.

	* coding.c (EMIT_ONE_BYTE, EMIT_TWO_BYTES): Use unsigned, not int.
	This avoids several warnings with gcc -Wstrict-overflow.
	(DECODE_COMPOSITION_RULE): If the rule is invalid, goto invalid_code
	directly, rather than having caller test rule sign.  This avoids
	some unnecessary tests.
	* composite.h (COMPOSITION_ENCODE_RULE_VALID): New macro.
	(COMPOSITION_ENCODE_RULE): Arguments now must be valid.  This
	affects only one use, in DECODE_COMPOSITION_RULE, which is changed.

	* xfont.c (xfont_text_extents): Remove var that was set but not used.
	(xfont_open): Avoid unnecessary tests.

	* composite.c (composition_gstring_put_cache): Use unsigned integer.

	* composite.h, composite.c (composition_gstring_put_cache):
	Use EMACS_INT, not int, for length.

	* composite.h (COMPOSITION_DECODE_REFS): New macro,
	breaking out part of COMPOSITION_DECODE_RULE.
	(COMPOSITION_DECODE_RULE): Use it.
	* composite.c (get_composition_id): Remove unused local vars,
	by using the new macro.

	* textprop.c (set_text_properties_1): Change while to do-while,
	since the condition is always true at first.

	* intervals.c (graft_intervals_into_buffer): Mark var as used.
	(interval_deletion_adjustment): Return unsigned value.
	All uses changed.

	* process.c (list_processes_1, create_pty, read_process_output):
	(exec_sentinel): Remove vars that were set but not used.
	(create_pty): Remove unnecessary "volatile"s.
	(Fnetwork_interface_info): Avoid possibility of int overflow.
	(read_process_output): Do adaptive read buffering even if carryover.
	(read_process_output): Simplify nbytes computation if buffered.

	* bytecode.c (exec_byte_code): Rename local to avoid shadowing.

	* syntax.c (scan_words): Remove var that was set but not used.
	(update_syntax_table): Use unsigned instead of int.

	* lread.c (lisp_file_lexically_bound_p): Use ints rather than endptrs.
	(lisp_file_lexically_bound_p, read1): Use unsigned instead of int.
	(safe_to_load_p): Make the end-of-loop test the inverse of the in-loop.

	* print.c (print_error_message): Avoid int overflow.

	* font.c (font_list_entities): Redo for clarity,
	so that reader need not know FONT_DPI_INDEX + 1 == FONT_SPACING_INDEX.

	* font.c (font_find_for_lface, Ffont_get_glyphs): Remove unused vars.
	(font_score): Avoid potential overflow in diff calculation.

	* fns.c (substring_both): Remove var that is set but not used.
	(sxhash): Redo loop for clarity and to avoid wraparound warning.

	* eval.c (funcall_lambda): Rename local to avoid shadowing.

	* alloc.c (mark_object_loop_halt, mark_object): Use size_t, not int.
	Otherwise, GCC 4.6.0 optimizes the loop check away since the check
	can always succeed if overflow has undefined behavior.

	* search.c (boyer_moore, wordify): Remove vars set but not used.
	(wordify): Omit three unnecessary tests.

	* indent.c (MULTIBYTE_BYTES_WIDTH): Don't compute wide_column.
	All callers changed.  This avoids the need for an unused var.

	* casefiddle.c (casify_region): Remove var that is set but not used.

	* dired.c (file_name_completion): Remove var that is set but not used.

	* fileio.c (Finsert_file_contents): Make EOF condition clearer.

	* fileio.c (Finsert_file_contents): Avoid signed integer overflow.
	(Finsert_file_contents): Remove unnecessary code checking fd.

	* minibuf.c (read_minibuf_noninteractive): Use size_t for sizes.
	Check for integer overflow on size calculations.

	* buffer.c (Fprevious_overlay_change): Remove var that is set
	but not used.

	* keyboard.c (menu_bar_items, read_char_minibuf_menu_prompt):
	Remove vars that are set but not used.
	(timer_check_2): Don't assume timer-list and idle-timer-list are lists.
	(timer_check_2): Mark vars as initialized.

	* gtkutil.c (xg_get_file_with_chooser): Mark var as initialized.

	* image.c (lookup_image): Remove var that is set but not used.
	(xbm_load): Use parse_p, for gcc -Werror=unused-but-set-variable.

	* fontset.c (Finternal_char_font, Ffontset_info): Remove vars
	that are set but not used.

	* xfns.c (make_invisible_cursor): Don't return garbage
	if XCreateBitmapFromData fails (Bug#8410).

	* xselect.c (x_get_local_selection, x_handle_property_notify):
	Remove vars that are set but not used.

	* xfns.c (x_create_tip_frame): Remove var that is set but not used.
	(make_invisible_cursor): Initialize a possibly-uninitialized variable.

	* xterm.c (x_scroll_bar_to_input_event) [!USE_GTK]:
	Remove var that is set but not used.
	(scroll_bar_windows_size): Now size_t, not int.
	(x_send_scroll_bar_event): Use size_t, not int, for sizes.
	Check for overflow.

	* xfaces.c (realize_named_face): Remove vars that are set but not used.
	(map_tty_color) [!defined MSDOS]: Likewise.

	* term.c (tty_write_glyphs): Use size_t; this avoids overflow warning.

	* coding.c: Remove vars that are set but not used.
	(DECODE_COMPOSITION_RULE): Remove 2nd arg, which is unused.
	All callers changed.
	(decode_coding_utf_8, decode_coding_utf_16 decode_coding_emacs_mule):
	(decode_coding_iso_2022, encode_coding_sjis, encode_coding_big5):
	(decode_coding_charset): Remove vars that are set but not used.

	* bytecode.c (Fbyte_code) [!defined BYTE_CODE_SAFE]: Remove var
	that is set but not used.

	* print.c (print_object): Remove var that is set but not used.

	Replace 2 copies of readlink code with 1 gnulib version (Bug#8401).
	The gnulib version avoids calling malloc in the usual case,
	and on 64-bit hosts doesn't have some arbitrary 32-bit limits.
	* fileio.c (Ffile_symlink_p): Use emacs_readlink.
	* filelock.c (current_lock_owner): Likewise.
	* lisp.h (READLINK_BUFSIZE, emacs_readlink): New function.
	* sysdep.c: Include allocator.h, careadlinkat.h.
	(emacs_no_realloc_allocator): New static constant.
	(emacs_readlink): New function.
	* deps.mk (sysdep.o): Depend on ../lib/allocator.h and on
	../lib/careadlinkat.h.

2011-04-04  Stefan Monnier  <monnier@iro.umontreal.ca>

	* keyboard.c (safe_run_hook_funcall): Fix last change (don't stop at the
	first non-nil return value).

2011-04-03  Jan Djärv  <jan.h.d@swipnet.se>

	* nsterm.m (ns_update_auto_hide_menu_bar): Define MAC_OS_X_VERSION_10_6
	if not defined (Bug#8403).

2011-04-02  Juanma Barranquero  <lekktu@gmail.com>

	* xdisp.c (display_count_lines): Remove parameter `start',
	unused since revno:20537 (1998-01-01).  All callers changed.
	(get_char_face_and_encoding): Remove parameter `multibyte_p',
	unused since revno:87605 (2008-05-14).  All callers changed.
	(fill_stretch_glyph_string): Remove parameters `row' and `area',
	unused at least since Kim's GUI unification at revno:50135 (2003-03-16)
	and thereabouts.  All callers changed.
	(get_per_char_metric): Remove parameter `f', unused since
	revno:87605 (2008-05-14).  All callers changed.

2011-04-02  Jim Meyering  <meyering@redhat.com>

	do not dereference NULL upon failed strdup
	* nsfont.m (ns_descriptor_to_entity): Use xstrdup, not strdup.
	(ns_get_family): Likewise.

2011-04-02  Juanma Barranquero  <lekktu@gmail.com>

	* eval.c (unwind_to_catch) [DEBUG_GCPRO]: Remove redundant assignment.

2011-04-02  Jan Djärv  <jan.h.d@swipnet.se>

	* nsterm.m (ns_update_auto_hide_menu_bar): Only for OSX 10.6 or
	later (Bug#8403).

2011-04-01  Stefan Monnier  <monnier@iro.umontreal.ca>

	Add lexical binding.

	* window.c (Ftemp_output_buffer_show): New fun.
	(Fsave_window_excursion):
	* print.c (Fwith_output_to_temp_buffer): Move to subr.el.

	* lread.c (lisp_file_lexically_bound_p): New function.
	(Fload): Bind Qlexical_binding.
	(readevalloop): Remove `evalfun' arg.
	Bind Qinternal_interpreter_environment.
	(Feval_buffer): Bind Qlexical_binding.
	(defvar_int, defvar_bool, defvar_lisp_nopro, defvar_kboard):
	Mark as dynamic.
	(syms_of_lread): Declare `lexical-binding'.

	* lisp.h (struct Lisp_Symbol): New field `declared_special'.

	* keyboard.c (eval_dyn): New fun.
	(menu_item_eval_property): Use it.

	* image.c (parse_image_spec): Use Ffunctionp.

	* fns.c (concat, mapcar1): Accept byte-code-functions.

	* eval.c (Fsetq): Handle lexical vars.
	(Fdefun, Fdefmacro, Ffunction): Make closures when needed.
	(Fdefconst, Fdefvaralias, Fdefvar): Mark as dynamic.
	(FletX, Flet): Obey lexical binding.
	(Fcommandp): Handle closures.
	(Feval): New `lexical' arg.
	(eval_sub): New function extracted from Feval.  Use it almost
	everywhere where Feval was used.  Look up vars in lexical env.
	Handle closures.
	(Ffunctionp): Move from subr.el.
	(Ffuncall): Handle closures.
	(apply_lambda): Remove `eval_flags'.
	(funcall_lambda): Handle closures and new byte-code-functions.
	(Fspecial_variable_p): New function.
	(syms_of_eval): Initialize the Vinternal_interpreter_environment var,
	but without exporting it to Lisp.

	* doc.c (Fdocumentation, store_function_docstring):
	* data.c (Finteractive_form): Handle closures.

	* callint.c (Fcall_interactively): Preserve lexical-binding mode for
	interactive spec.

	* bytecode.c (Bstack_ref, Bstack_set, Bstack_set2, BdiscardN):
	New byte-codes.
	(exec_byte_code): New function extracted from Fbyte_code to handle new
	calling convention for byte-code-functions.  Add new byte-codes.

	* buffer.c (defvar_per_buffer): Set new `declared_special' field.

	* alloc.c (Fmake_symbol): Init new `declared_special' field.

2011-03-31  Juanma Barranquero  <lekktu@gmail.com>

	* xdisp.c (redisplay_internal): Fix prototype.

2011-03-31  Eli Zaretskii  <eliz@gnu.org>

	* xdisp.c (SCROLL_LIMIT): New macro.
	(try_scrolling): Use it when setting scroll_limit.
	Limit scrolling to 100 screen lines.
	(redisplay_window): Even when falling back on "recentering",
	position point in the window according to scroll-conservatively,
	scroll-margin, and scroll-*-aggressively variables.  (Bug#6671)

	(try_scrolling): When point is above the window, allow searching
	as far as scroll_max, or one screenful, to compute vertical
	distance from PT to the scroll margin position.  This prevents
	try_scrolling from unnecessarily failing when
	scroll-conservatively is set to a value slightly larger than the
	window height.  Clean up the case of PT below the margin at bottom
	of window: scroll_max can no longer be INT_MAX.  When aggressive
	scrolling is in use, don't let point enter the opposite scroll
	margin as result of the scroll.
	(syms_of_xdisp) <scroll-conservatively>: Document the
	threshold of 100 lines for never-recentering scrolling.

2011-03-31  Juanma Barranquero  <lekktu@gmail.com>

	* dispextern.h (move_it_by_lines):
	* xdisp.c (move_it_by_lines): Remove parameter `need_y_p', unused
	since revno:34925 (2000-12-29).  All callers changed.
	(message_log_check_duplicate): Remove parameters `prev_bol' and
	`this_bol', unused since revno:20537 (1998-01-01).  All callers changed.
	(redisplay_internal): Remove parameter `preserve_echo_area',
	unused since revno:25013 (1999-07-21).  All callers changed.

	* indent.c (Fvertical_motion):
	* window.c (window_scroll_pixel_based, Frecenter):
	Don't pass `need_y_p' to `move_it_by_lines'.

2011-03-30  Stefan Monnier  <monnier@iro.umontreal.ca>

	* eval.c (struct backtrace): Don't cheat with negative numbers, but do
	steal a few bits to be more compact.
	(interactive_p, Fbacktrace, Fbacktrace_frame, mark_backtrace):
	Remove unneeded casts.

	* bytecode.c (Fbyte_code): CAR and CDR can GC.

2011-03-30  Zachary Kanfer  <zkanfer@gmail.com>  (tiny change)

	* keyboard.c (Fexecute_extended_command): Do log the "suggest key
	binding" message (bug#7967).

2011-03-30  Paul Eggert  <eggert@cs.ucla.edu>

	Fix more problems found by GCC 4.6.0's static checks.

	* unexelf.c (unexec) [! (defined _SYSTYPE_SYSV || defined __sgi)]:
	Remove unused local var.

	* editfns.c (Fmessage_box): Remove unused local var.

	* xdisp.c (try_window_reusing_current_matrix, x_produce_glyphs):
	(note_mode_line_or_margin_highlight, note_mouse_highlight):
	Omit unused local vars.
	* window.c (shrink_windows): Omit unused local var.
	* menu.c (digest_single_submenu): Omit unused local var.
	* dispnew.c (update_window) [PERIODIC_PREEMPTION_CHECKING]:
	Omit unused local var.

	* keyboard.c (parse_modifiers_uncached, parse_modifiers):
	Don't assume string length fits in int.
	(keyremap_step, read_key_sequence): Use size_t for sizes.
	(read_key_sequence): Don't check last_real_key_start redundantly.

	* callproc.c (Fcall_process, Fcall_process_region): Use SAFE_ALLOCA
	instead of alloca (Bug#8344).

	* eval.c (Fbacktrace): Don't assume nargs fits in int.
	(Fbacktrace_frame): Don't assume nframes fits in int.

	* syntax.c (scan_sexps_forward): Avoid pointer wraparound.

	* xterm.c (x_make_frame_visible, same_x_server): Redo to avoid overflow
	concerns.

	* term.c (produce_glyphless_glyph): Remove unnecessary test.

	* cm.c (calccost): Turn while-do into do-while, for clarity.

	* keyboard.c (syms_of_keyboard): Use the same style as later
	in this function when indexing through an array.  This also
	works around GCC bug 48267.

	* image.c (tiff_load): Fix off-by-one image count (Bug#8336).

	* xselect.c (x_check_property_data): Return correct size (Bug#8335).

	* chartab.c (sub_char_table_ref_and_range): Redo for slight
	efficiency gain, and to bypass a gcc -Wstrict-overflow warning.

	* keyboard.c, keyboard.h (num_input_events): Now size_t.
	This avoids undefined behavior on integer overflow, and is a bit
	more convenient anyway since it is compared to a size_t variable.

	Variadic C functions now count arguments with size_t, not int.
	This avoids an unnecessary limitation on 64-bit machines, which
	caused (substring ...) to crash on large vectors (Bug#8344).
	* lisp.h (struct Lisp_Subr.function.aMANY): Now takes size_t, not int.
	(DEFUN_ARGS_MANY, internal_condition_case_n, safe_call): Likewise.
	All variadic functions and their callers changed accordingly.
	(struct gcpro.nvars): Now size_t, not int.  All uses changed.
	* data.c (arith_driver, float_arith_driver): Likewise.
	* editfns.c (general_insert_function): Likewise.
	* eval.c (struct backtrace.nargs, interactive_p)
	(internal_condition_case_n, run_hook_with_args, apply_lambda)
	(funcall_lambda, mark_backtrace): Likewise.
	* fns.c (concat): Likewise.
	* frame.c (x_set_frame_parameters): Likewise.
	* fns.c (get_key_arg): Now accepts and returns size_t, and returns
	0 if not found, not -1.  All callers changed.

	* alloc.c (garbage_collect): Don't assume stack size fits in int.
	(stack_copy_size): Now size_t, not int.
	(stack_copy, stack_copy_size): Define only if MAX_SAVE_STACK > 0.

2011-03-28  Juanma Barranquero  <lekktu@gmail.com>

	* coding.c (encode_designation_at_bol): Remove parameter `charbuf_end',
	unused since revno:43563.1.17 (2002-03-01) and revno:84043 (2008-02-1).
	All callers changed.

	* lisp.h (multibyte_char_to_unibyte):
	* character.c (multibyte_char_to_unibyte): Remove parameter `rev_tbl',
	unused since revno:43563.1.16 (2002-03-01) and revno:84043 (2008-02-1).
	* character.h (CHAR_TO_BYTE8):
	* cmds.c (internal_self_insert):
	* editfns.c (general_insert_function):
	* keymap.c (push_key_description):
	* search.c (Freplace_match):
	* xdisp.c (message_dolog, set_message_1): All callers changed.

2011-03-28  Stefan Monnier  <monnier@iro.umontreal.ca>

	* keyboard.c (safe_run_hook_funcall): New function.
	(safe_run_hooks_1, safe_run_hooks_error, safe_run_hooks): On error,
	don't set the hook to nil, but remove the offending function instead.
	(Qcommand_hook_internal): Remove, unused.
	(syms_of_keyboard): Don't initialize Qcommand_hook_internal nor define
	Vcommand_hook_internal.

	* eval.c (enum run_hooks_condition): Remove.
	(funcall_nil, funcall_not): New functions.
	(run_hook_with_args): Call each function through a `funcall' argument.
	Remove `cond' argument, now redundant.
	(Frun_hooks, Frun_hook_with_args, Frun_hook_with_args_until_success)
	(Frun_hook_with_args_until_failure): Adjust accordingly.
	(run_hook_wrapped_funcall, Frun_hook_wrapped): New functions.

2011-03-28  Juanma Barranquero  <lekktu@gmail.com>

	* dispextern.h (string_buffer_position): Remove declaration.

	* print.c (strout): Remove parameter `multibyte', unused since
	revno:25356 (1999-08-21).  All callers changed.

	* search.c (boyer_moore): Remove parameters `len', `pos' and `lim',
	never used since function introduction in revno:20870 (1998-02-08).
	All callers changed.

	* w32.c (_wsa_errlist): Use braces for struct initializers.

	* xdisp.c (string_buffer_position_lim): Remove parameter `w',
	never used since function introduction in revno:36704 (2001-03-09).
	All callers changed.
	(string_buffer_position): Likewise.  Also, make static (it's never
	used outside xdisp.c).
	(cursor_row_p): Remove parameter `w', unused since
	revno:32591 (2000-10-17).  All callers changed.
	(decode_mode_spec): Remove parameter `precision', introduced during
	Gerd Moellmann's rewrite at revno:25013 (1999-07-21), but never used.
	All callers changed.

2011-03-27  Jan Djärv  <jan.h.d@swipnet.se>

	* nsterm.m (syms_of_nsterm): Use doc: for ns-auto-hide-menu-bar.

2011-03-27  Anders Lindgren  <andlind@gmail.com>

	* nsterm.m (ns_menu_bar_is_hidden): New variable.
	(ns_constrain_all_frames, ns_menu_bar_should_be_hidden)
	(ns_update_auto_hide_menu_bar): New functions.
	(ns_update_begin): Call ns_update_auto_hide_menu_bar.
	(applicationDidBecomeActive): Call ns_update_auto_hide_menu_bar and
	ns_constrain_all_frames.
	(constrainFrameRect): Return at once if ns_menu_bar_should_be_hidden.
	(syms_of_nsterm): DEFVAR ns-auto-hide-menu-bar, init to Qnil.

2011-03-27  Jan Djärv  <jan.h.d@swipnet.se>

	* nsmenu.m (runDialogAt): Remove argument to timer_check.

2011-03-27  Glenn Morris  <rgm@gnu.org>

	* syssignal.h: Replace RETSIGTYPE with void.
	* atimer.c, data.c, dispnew.c, emacs.c, floatfns.c, keyboard.c:
	* keyboard.h, lisp.h, process.c, sysdep.c, xterm.c:
	Replace SIGTYPE with void everywhere.
	* s/usg5-4-common.h (SIGTYPE): Remove definition.
	* s/template.h (SIGTYPE): Remove commented out definition.

2011-03-26  Eli Zaretskii  <eliz@gnu.org>

	* xdisp.c (redisplay_window): Don't check buffer's clip_changed
	flag as a prerequisite for invoking try_scrolling.  (Bug#6671)

2011-03-26  Juanma Barranquero  <lekktu@gmail.com>

	* w32.c (read_unc_volume): Use parameter `henum', instead of
	global variable `wget_enum_handle'.

	* keymap.c (describe_vector): Remove parameters `indices' and
	`char_table_depth', unused since revno:43563.1.32 (2002-03-01).
	(describe_map, Fdescribe_vector): Adjust calls to `describe_vector'.

	* keyboard.h (timer_check, show_help_echo): Remove unused parameters.

	* keyboard.c (timer_check): Remove parameter `do_it_now',
	unused since revno:14998 (1996-04-12).
	(show_help_echo): Remove parameter `ok_to_overwrite_keystroke_echo',
	unused since revno:86854 (2008-04-19).

	* keyboard.c (read_char):
	* w32menu.c (w32_menu_display_help):
	* xmenu.c (show_help_event, menu_help_callback):
	Adjust calls to `show_help_echo'.

	* gtkutil.c (xg_maybe_add_timer):
	* keyboard.c (readable_events):
	* process.c (wait_reading_process_output):
	* xmenu.c (x_menu_wait_for_event): Adjust calls to `timer_check'.

	* insdel.c (adjust_markers_gap_motion):
	Remove; no-op since revno:20569 (1998-01-02).
	(gap_left, gap_right): Don't call it.

2011-03-25  Chong Yidong  <cyd@stupidchicken.com>

	* xdisp.c (handle_fontified_prop): Discard changes to clip_changed
	incurred during fontification.

2011-03-25  Juanma Barranquero  <lekktu@gmail.com>

	* buffer.c (defvar_per_buffer): Remove unused parameter `doc'.
	(DEFVAR_PER_BUFFER): Don't pass it.

	* dispnew.c (row_equal_p, add_row_entry): Remove unused parameter `w'.
	(scrolling_window): Don't pass it.

2011-03-25  Juanma Barranquero  <lekktu@gmail.com>

	* dispextern.h (glyph_matric): Use #if GLYPH_DEBUG, not #ifdef.

	* fileio.c (check_executable) [DOS_NT]: Remove unused variables `len'
	and `suffix'.
	(Fset_file_selinux_context) [HAVE_LIBSELINUX]: Move here declaration
	of variables specific to SELinux and computation of `encoded_absname'.

	* image.c (XPutPixel): Remove unused variable `height'.

	* keyboard.c (make_lispy_event): Remove unused variable `hpos'.

	* unexw32.c (get_section_info): Remove unused variable `section'.

	* w32.c (stat): Remove unused variables `drive_root' and `devtype'.
	(system_process_attributes): Remove unused variable `sess'.
	(sys_read): Remove unused variable `err'.

	* w32fns.c (top): Wrap variables with #if GLYPH_DEBUG, not #ifdef.
	(w32_wnd_proc): Remove unused variable `isdead'.
	(unwind_create_frame): Use #if GLYPH_DEBUG, not #ifdef.
	(Fx_server_max_request_size): Remove unused variable `dpyinfo'.
	(x_create_tip_frame): Remove unused variable `tem'.

	* w32inevt.c (w32_console_read_socket):
	Remove unused variable `no_events'.

	* w32term.c (x_draw_composite_glyph_string_foreground):
	Remove unused variable `width'.

2011-03-24  Juanma Barranquero  <lekktu@gmail.com>

	* w32term.c (x_set_glyph_string_clipping):
	Don't pass uninitialized region to CombineRgn.

2011-03-23  Juanma Barranquero  <lekktu@gmail.com>

	* w32fns.c (x_set_menu_bar_lines): Remove unused variable `olines'.
	(w32_wnd_proc): Pass NULL to Windows API, not uninitialized buffer.
	(Fx_close_connection): Remove unused variable `i'.

	* w32font.c (w32font_draw): Return number of glyphs.
	(w32font_open_internal): Remove unused variable `i'.
	(w32font_driver): Add missing initializer.

	* w32menu.c (utf8to16): Remove unused variable `utf16'.
	(fill_in_menu): Remove unused variable `items_added'.

	* w32term.c (last_mouse_press_frame): Remove static global variable.
	(w32_clip_to_row): Remove unused variable `f'.
	(x_delete_terminal): Remove unused variable `i'.

	* w32uniscribe.c (uniscribe_shape): Remove unused variable `nclusters'.
	(NOTHING): Remove unused static global variable.
	(uniscribe_check_otf): Remove unused variable `table'.
	(uniscribe_font_driver): Add missing initializers.

2011-03-23  Julien Danjou  <julien@danjou.info>

	* term.c (Fsuspend_tty, Fresume_tty):
	* minibuf.c (read_minibuf, run_exit_minibuf_hook):
	* window.c (temp_output_buffer_show):
	* insdel.c (signal_before_change):
	* frame.c (Fhandle_switch_frame):
	* fileio.c (Fdo_auto_save):
	* emacs.c (Fkill_emacs):
	* editfns.c (save_excursion_restore):
	* cmds.c (internal_self_insert):
	* callint.c (Fcall_interactively):
	* buffer.c (Fkill_all_local_variables):
	* keyboard.c (Fcommand_execute, Fsuspend_emacs, safe_run_hooks_1):
	Use Frun_hooks.
	(command_loop_1): Use Frun_hooks.  Call safe_run_hooks
	unconditionnaly since it does the check itself.

2011-03-23  Paul Eggert  <eggert@cs.ucla.edu>

	Fix more problems found by GCC 4.5.2's static checks.

	* coding.c (encode_coding_raw_text): Avoid unnecessary test
	the first time through the loop, since we know p0 < p1 then.
	This also avoids a gcc -Wstrict-overflow warning.

	* lisp.h (SAFE_ALLOCA, SAFE_ALLOCA_LISP): Avoid 'int' overflow
	leading to a memory leak, possible in functions like
	load_charset_map_from_file that can allocate an unbounded number
	of objects (Bug#8318).

	* xmenu.c (set_frame_menubar): Use EMACS_UINT, not int, for indexes
	that could (at least in theory) be that large.

	* xdisp.c (message_log_check_duplicate): Return unsigned long, not int.
	This is less likely to overflow, and avoids undefined behavior if
	overflow does occur.  All callers changed.  Use strtoul to scan
	for the unsigned long integer.
	(pint2hrstr): Simplify and tune code slightly.
	This also avoids a (bogus) GCC warning with gcc -Wstrict-overflow.

	* scroll.c (do_scrolling): Work around GCC bug 48228.
	See <http://gcc.gnu.org/bugzilla/show_bug.cgi?id=48228>.

	* frame.c (Fmodify_frame_parameters): Simplify loop counter.
	This also avoids a warning with gcc -Wstrict-overflow.
	(validate_x_resource_name): Simplify count usage.
	This also avoids a warning with gcc -Wstrict-overflow.

	* fileio.c (Fcopy_file): Report error if fchown or fchmod
	fail (Bug#8306).

	* emacs.c (Fdaemon_initialized): Do not ignore I/O errors (Bug#8303).

	* process.c (Fmake_network_process): Use socklen_t, not int,
	where POSIX says socklen_t is required in portable programs.
	This fixes a porting bug on hosts like 64-bit HP-UX, where
	socklen_t is wider than int (Bug#8277).
	(Fmake_network_process, server_accept_connection):
	(wait_reading_process_output, read_process_output):
	Likewise.

	* process.c: Rename or move locals to avoid shadowing.
	(list_processes_1, Fmake_network_process):
	(read_process_output_error_handler, exec_sentinel_error_handler):
	Rename or move locals.
	(Fmake_network_process): Define label "retry_connect" only if needed.
	(Fnetwork_interface_info): Fix pointer signedness.
	(process_send_signal): Add cast to avoid pointer signedness problem.
	(FIRST_PROC_DESC, IF_NON_BLOCKING_CONNECT): Remove unused macros.
	(create_process): Use 'volatile' to avoid vfork clobbering (Bug#8298).

	Make tparam.h and terminfo.c consistent.
	* cm.c (tputs, tgoto, BC, UP): Remove extern decls.
	Include tparam.h instead, since it declares them.
	* cm.h (PC): Remove extern decl; tparam.h now does this.
	* deps.mk (cm.o, terminfo.o): Depend on tparam.h.
	* terminfo.c: Include tparam.h, to check interfaces.
	(tparm): Make 1st arg a const pointer in decl.  Put it at top level.
	(tparam): Adjust signature to match interface in tparam.h;
	this removes some undefined behavior.  Check that outstring and len
	are zero, which they always are with Emacs.
	* tparam.h (PC, BC, UP): New extern decls.

	* xftfont.c (xftfont_shape): Now static, and defined only if needed.
	(xftfont_open): Rename locals to avoid shadowing.

	* ftfont.c (ftfont_resolve_generic_family): Fix pointer signedness.
	(ftfont_otf_capability, ftfont_shape): Omit decls if not needed.
	(OTF_TAG_SYM): Omit macro if not needed.
	(ftfont_list): Remove unused local.
	(get_adstyle_property, ftfont_pattern_entity):
	(ftfont_lookup_cache, ftfont_open, ftfont_anchor_point):
	Rename locals to avoid shadowing.

	* xfont.c (xfont_list_family): Mark var as initialized.

	* xml.c (make_dom): Now static.

	* composite.c (composition_compute_stop_pos): Rename local to
	avoid shadowing.
	(composition_reseat_it): Remove unused locals.
	(find_automatic_composition, composition_adjust_point): Likewise.
	(composition_update_it): Mark var as initialized.
	(find_automatic_composition): Mark vars as initialized,
	with a FIXME (Bug#8290).

	character.h: Rename locals to avoid shadowing.
	* character.h (PREV_CHAR_BOUNDARY, FETCH_STRING_CHAR_ADVANCE):
	(FETCH_STRING_CHAR_AS_MULTIBYTE_ADVANCE, FETCH_CHAR_ADVANCE):
	(FETCH_CHAR_ADVANCE_NO_CHECK, INC_POS, DEC_POS, BUF_INC_POS):
	(BUF_DEC_POS): Be more systematic about renaming local temporaries
	to avoid shadowing.

	* textprop.c (property_change_between_p): Remove; unused.

	* intervals.c (interval_start_pos): Now static.

	* intervals.h (CHECK_TOTAL_LENGTH): Avoid empty "else".

	* atimer.c (start_atimer, append_atimer_lists, set_alarm):
	Rename locals to avoid shadowing.

	* sound.c (wav_play, au_play, Fplay_sound_internal):
	Fix pointer signedness.
	(alsa_choose_format): Remove unused local var.
	(wav_play): Initialize a variable to 0, to prevent undefined
	behavior (Bug#8278).

	* region-cache.c (insert_cache_boundary): Redo var to avoid shadowing.

	* region-cache.h (pp_cache): New decl, for gcc -Wmissing-prototypes.

	* callproc.c (Fcall_process): Use 'volatile' to avoid vfork
	clobbering (Bug#8298).
	* sysdep.c (sys_subshell): Likewise.
	Previously, the sys_subshell 'volatile' was incorrectly IF_LINTted out.

	* lisp.h (child_setup): Now NO_RETURN unless DOS_NT.
	This should get cleaned up, so that child_setup has the
	same signature on all platforms.

	* callproc.c (call_process_cleanup): Now static.
	(relocate_fd): Rename locals to avoid shadowing.

2011-03-22  Chong Yidong  <cyd@stupidchicken.com>

	* xterm.c (x_clear_frame): Remove XClearWindow call.  This appears
	not to be necessary, and produces flickering.

2011-03-20  Glenn Morris  <rgm@gnu.org>

	* config.in: Remove file.

2011-03-20  Juanma Barranquero  <lekktu@gmail.com>

	* minibuf.c (Vcompleting_read_function): Don't declare, global variables
	are now in src/globals.h.
	(syms_of_minibuf): Remove spurious & from previous change.

2011-03-20  Leo  <sdl.web@gmail.com>

	* minibuf.c (completing-read-function): New variable.
	(completing-read-default): Rename from completing-read.
	(completing-read): Call completing-read-function.

2011-03-19  Juanma Barranquero  <lekktu@gmail.com>

	* xfaces.c (Fx_load_color_file):
	Read color file from absolute filename (bug#8250).

2011-03-19  Juanma Barranquero  <lekktu@gmail.com>

	* makefile.w32-in: Update dependencies.

2011-03-17  Eli Zaretskii  <eliz@gnu.org>

	* makefile.w32-in ($(BLD)/unexw32.$(O)): Depend on $(SRC)/unexec.h.

2011-03-17  Paul Eggert  <eggert@cs.ucla.edu>

	Fix more problems found by GCC 4.5.2's static checks.

	* process.c (make_serial_process_unwind, send_process_trap):
	(sigchld_handler): Now static.

	* process.c (allocate_pty): Let PTY_ITERATION declare iteration vars.
	That way, the code declares only the vars that it needs.
	* s/aix4-2.h (PTY_ITERATION): Declare iteration vars.
	* s/cygwin.h (PTY_ITERATION): Likewise.
	* s/darwin.h (PTY_ITERATION): Likewise.
	* s/gnu-linux.h (PTY_ITERATION): Likewise.

	* s/irix6-5.h (PTY_OPEN): Declare stb, to loosen coupling.
	* process.c (allocate_pty): Don't declare stb unless it's needed.

	* bytecode.c (MAYBE_GC): Rewrite so as not to use empty "else".
	(CONSTANTLIM): Remove; unused.
	(METER_CODE, Bscan_buffer, Bread_char, Bset_mark):
	Define only if needed.

	* unexelf.c (unexec): Name an expression,
	to avoid gcc -Wbad-function-cast warning.
	Use a different way to cause a compilation error if anyone uses
	n rather than nn, a way that does not involve shadowing.
	(ELF_BSS_SECTION_NAME, OLD_PROGRAM_H): Remove; unused.

	* deps.mk (unexalpha.o): Remove; unused.

	New file unexec.h, the (simple) interface for unexec (Bug#8267).
	* unexec.h: New file.
	* deps.mk (emacs.o, unexaix.o, unexcw.o, unexcoff.o, unexelf.o):
	(unexhp9k800.o, unexmacosx.o, unexsol.o, unexw32.o):
	Depend on unexec.h.
	* emacs.c [!defined CANNOT_DUMP]: Include unexec.h.
	* unexaix.c, unexcoff.c, unexcw.c, unexelf.c, unexhp9k800.c:
	* unexmacosx.c, unexsol.c, unexw32.c: Include unexec.h.
	Change as necessary to match prototype in unexec.h.

	* syntax.c (Fforward_comment, scan_lists): Rename locals to avoid
	shadowing.
	(back_comment, skip_chars): Mark vars as initialized.

	* character.h (FETCH_STRING_CHAR_ADVANCE_NO_CHECK, BUF_INC_POS):
	Rename locals to avoid shadowing.

	* lread.c (read1): Rewrite so as not to use empty "else".
	(Fload, readevalloop, read1): Rename locals to avoid shadowing.

	* print.c (Fredirect_debugging_output): Fix pointer signedess.

	* lisp.h (debug_output_compilation_hack): Add decl here, to avoid
	warning when compiling print.c.

	* font.c (font_unparse_fcname): Abort in an "impossible" situation
	instead of using an uninitialized var.
	(font_sort_entities): Mark var as initialized.

	* character.h (FETCH_CHAR_ADVANCE): Rename locals to avoid shadowing.

	* font.c (font_unparse_xlfd): Don't mix pointers to variables with
	pointers to constants.
	(font_parse_fcname): Remove unused vars.
	(font_delete_unmatched): Now static.
	(font_get_spec): Remove; unused.
	(font_style_to_value, font_prop_validate_style, font_unparse_fcname):
	(font_update_drivers, Ffont_get_glyphs, font_add_log):
	Rename or move locals to avoid shadowing.

	* fns.c (require_nesting_list, require_unwind): Now static.
	(Ffillarray): Rename locals to avoid shadowing.

	* floatfns.c (domain_error2): Define only if needed.
	(Ffrexp, Fldexp): Rename locals to avoid shadowing.

	* alloc.c (mark_backtrace): Move decl from here ...
	* lisp.h: ... to here, so that it can be checked.

	* eval.c (call_debugger, do_debug_on_call, grow_specpdl): Now static.
	(Fdefvar): Rewrite so as not to use empty "else".
	(lisp_indirect_variable): Name an expression,
	to avoid gcc -Wbad-function-cast warning.
	(Fdefvar): Rename locals to avoid shadowing.

	* callint.c (quotify_arg, quotify_args): Now static.
	(Fcall_interactively): Rename locals to avoid shadowing.
	Use const pointer when appropriate.

	* lisp.h (get_system_name, get_operating_system_release):
	Move decls here, to check interfaces.
	* process.c (get_operating_system_release): Move decl to lisp.h.
	* xrdb.c (get_system_name): Likewise.
	* editfns.c (init_editfns, Fuser_login_name, Fuser_uid):
	(Fuser_real_uid, Fuser_full_name): Remove unnecessary casts,
	some of which prompt warnings from gcc -Wbad-function-cast.
	(Fformat_time_string, Fencode_time, Finsert_char):
	(Ftranslate_region_internal, Fformat):
	Rename or remove local vars to avoid shadowing.
	(Ftranslate_region_internal): Mark var as initialized.

	* doc.c (Fdocumentation, Fsnarf_documentation): Move locals to
	avoid shadowing.

	* lisp.h (eassert): Check that the argument compiles, even if
	ENABLE_CHECKING is not defined.

	* data.c (Findirect_variable): Name an expression, to avoid
	gcc -Wbad-function-cast warning.
	(default_value, arithcompare, arith_driver, arith_error): Now static.
	(store_symval_forwarding): Rename local to avoid shadowing.
	(Fmake_variable_buffer_local, Fmake_local_variable):
	Mark variables as initialized.
	(do_blv_forwarding, do_symval_forwarding): Remove; unused.

	* alloc.c (check_cons_list): Do not define unless GC_CHECK_CONS_LIST.
	(Fmake_vector, Fvector, Fmake_byte_code, Fgarbage_collect):
	Rename locals to avoid shadowing.
	(mark_stack): Move local variables into the #ifdef region where
	they're used.
	(BLOCK_INPUT_ALLOC, UNBLOCK_INPUT_ALLOC): Define only if
	! defined SYSTEM_MALLOC && ! defined SYNC_INPUT, as they are not
	needed otherwise.
	(CHECK_ALLOCATED): Define only if GC_CHECK_MARKED_OBJECTS.
	(GC_STRING_CHARS): Remove; not used.
	(Fmemory_limit): Cast sbrk's returned value to char *.

	* lisp.h (check_cons_list): Declare if GC_CHECK_CONS_LIST; this
	avoids undefined behavior in theory.

	* regex.c (IF_LINT): Add defn, for benefit of ../lib-src.

	Use functions, not macros, for up- and down-casing (Bug#8254).
	* buffer.h (DOWNCASE_TABLE, UPCASE_TABLE, DOWNCASE, UPPERCASEP):
	(NOCASEP, LOWERCASEP, UPCASE, UPCASE1): Remove.  All callers changed
	to use the following functions instead of these macros.
	(downcase): Adjust to lack of DOWNCASE_TABLE.  Return int, not
	EMACS_INT, since callers assume the returned value fits in int.
	(upcase1): Likewise, for UPCASE_TABLE.
	(uppercasep, lowercasep, upcase): New static inline functions.
	* editfns.c (Fchar_equal): Remove no-longer-needed workaround for
	the race-condition problem in the old DOWNCASE.

	* regex.c (CHARSET_LOOKUP_RANGE_TABLE_RAW, POP_FAILURE_REG_OR_COUNT):
	Rename locals to avoid shadowing.
	(regex_compile, re_match_2_internal): Move locals to avoid shadowing.
	(regex_compile, re_search_2, re_match_2_internal):
	Remove unused local vars.
	(FREE_VAR): Rewrite so as not to use empty "else",
	which gcc can warn about.
	(regex_compile, re_match_2_internal): Mark locals as initialized.
	(RETALLOC_IF): Define only if needed.
	(WORDCHAR_P): Likewise.  This one is never needed, but is used
	only in a comment talking about a compiler bug, so put inside
	the #if 0 of that comment.
	(CHARSET_LOOKUP_BITMAP, FAIL_STACK_FULL, RESET_FAIL_STACK):
	(PUSH_FAILURE_ELT, BUF_PUSH_3, STOP_ADDR_VSTRING):
	Remove; unused.

	* search.c (boyer_moore): Rename locals to avoid shadowing.
	* character.h (FETCH_STRING_CHAR_AS_MULTIBYTE_ADVANCE):
	(PREV_CHAR_BOUNDARY): Likewise.

	* search.c (simple_search): Remove unused var.

	* dired.c (compile_pattern): Move decl from here ...
	* lisp.h: ... to here, so that it can be checked.
	(struct re_registers): New forward decl.

	* character.h (INC_POS, DEC_POS): Rename locals to avoid shadowing.

	* indent.c (MULTIBYTE_BYTES_WIDTH): New args bytes, width.
	All uses changed.
	(MULTIBYTE_BYTES_WIDTH, scan_for_column, compute_motion):
	Rename locals to avoid shadowing.
	(Fvertical_motion): Mark locals as initialized.

	* casefiddle.c (casify_object, casify_region): Now static.
	(casify_region): Mark local as initialized.

	* cmds.c (internal_self_insert): Rename local to avoid shadowing.

	* lisp.h (GCPRO2_VAR, GCPRO3_VAR, GCPRO4_VAR, GCPRO5_VAR, GCPRO6_VAR):
	New macros, so that the caller can use some names other than
	gcpro1, gcpro2, etc.
	(GCPRO2, GCPRO3, GCPRO4, GCPRO5, GCPRO6): Reimplement in terms
	of the new macros.
	(GCPRO1_VAR, UNGCPRO_VAR): Change the meaning of the second
	argument, for consistency with GCPRO2_VAR, etc: it is now the
	prefix of the variable, not the variable itself.  All uses
	changed.
	* dired.c (directory_files_internal, file_name_completion):
	Rename locals to avoid shadowing.

	Fix a race condition diagnosed by gcc -Wsequence-point (Bug#8254).
	An expression of the form (DOWNCASE (x) == DOWNCASE (y)), found in
	dired.c's scmp function, had undefined behavior.
	* lisp.h (DOWNCASE_TABLE, UPCASE_TABLE, DOWNCASE, UPPERCASEP):
	(NOCASEP, LOWERCASEP, UPCASE, UPCASE1): Move from here ...
	* buffer.h: ... to here, because these macros use current_buffer,
	and the new implementation with inline functions needs to have
	current_buffer in scope now, rather than later when the macros
	are used.
	(downcase, upcase1): New static inline functions.
	(DOWNCASE, UPCASE1): Reimplement using these functions.
	This avoids undefined behavior in expressions like
	DOWNCASE (x) == DOWNCASE (y), which previously suffered
	from race conditions in accessing the global variables
	case_temp1 and case_temp2.
	* casetab.c (case_temp1, case_temp2): Remove; no longer needed.
	* lisp.h (case_temp1, case_temp2): Remove their decls.
	* character.h (ASCII_CHAR_P): Move from here ...
	* lisp.h: ... to here, so that the inline functions mentioned
	above can use them.

	* dired.c (directory_files_internal_unwind): Now static.

	* fileio.c (file_name_as_directory, directory_file_name):
	(barf_or_query_if_file_exists, auto_save_error, auto_save_1):
	Now static.
	(file_name_as_directory): Use const pointers when appropriate.
	(Fexpand_file_name): Likewise.  In particular, newdir might
	point at constant storage, so make it a const pointer.
	(Fmake_directory_internal, Fread_file_name): Remove unused vars.
	(Ffile_selinux_context, Fset_file_selinux_context): Fix pointer
	signedness issues.
	(Fset_file_times, Finsert_file_contents, auto_save_error):
	Rename locals to avoid shadowing.

	* minibuf.c (choose_minibuf_frame_1): Now static.
	(Ftry_completion, Fall_completions): Rename or remove locals
	to avoid shadowing.

	* marker.c (bytepos_to_charpos): Remove; unused.

	* lisp.h (verify_bytepos, count_markers): New decls,
	so that gcc does not warn that these functions aren't declared.

	* insdel.c (check_markers, make_gap_larger, make_gap_smaller):
	(reset_var_on_error, Fcombine_after_change_execute_1): Now static.
	(CHECK_MARKERS): Redo to avoid gcc -Wempty-body diagnostic.
	(copy_text): Remove unused local var.

	* filelock.c (within_one_second): Now static.
	(lock_file_1): Rename local to avoid shadowing.

	* buffer.c (fix_overlays_before): Mark locals as initialized.
	(fix_start_end_in_overlays): Likewise.  This function should be
	simplified by using pointers-to-pointers, but that's a different
	matter.
	(switch_to_buffer_1): Now static.
	(Fkill_buffer, record_buffer, Fbury_buffer, Fset_buffer_multibyte):
	(report_overlay_modification): Rename locals to avoid shadowing.

	* sysdep.c (system_process_attributes): Rename vars to avoid shadowing.
	Fix pointer signedness issue.
	(sys_subshell): Mark local as volatile if checking for lint,
	to suppress a gcc -Wclobbered warning that does not seem to be right.
	(MAXPATHLEN): Define only if needed.

	* process.c (serial_open, serial_configure): Move decls from here ...
	* systty.h: ... to here, so that they can be checked.

	* fns.c (get_random, seed_random): Move extern decls from here ...
	* lisp.h: ... to here, so that they can be checked.

	* sysdep.c (reset_io): Now static.
	(wait_for_termination_signal): Remove; unused.

	* keymap.c (keymap_parent, keymap_memberp, map_keymap_internal):
	(copy_keymap_item, append_key, push_text_char_description):
	Now static.
	(Fwhere_is_internal): Don't test CONSP (sequences) unnecessarily.
	(DENSE_TABLE_SIZE): Remove; unused.
	(get_keymap, access_keymap, Fdefine_key, Fwhere_is_internal):
	(describe_map_tree):
	Rename locals to avoid shadowing.

	* keyboard.c: Declare functions static if they are not used elsewhere.
	(echo_char, echo_dash, cmd_error, top_level_2):
	(poll_for_input, handle_async_input): Now static.
	(read_char, kbd_buffer_get_event, make_lispy_position):
	(make_lispy_event, make_lispy_movement, apply_modifiers):
	(decode_keyboard_code, tty_read_avail_input, menu_bar_items):
	(parse_tool_bar_item, read_key_sequence, Fread_key_sequence):
	(Fread_key_sequence_vector): Rename locals to avoid shadowing.
	(read_key_sequence, read_char): Mark locals as initialized.
	(Fexit_recursive_edit, Fabort_recursive_edit): Mark with NO_RETURN.

	* keyboard.h (make_ctrl_char): New decl.
	(mark_kboards): Move decl here ...
	* alloc.c (mark_kboards): ... from here.

	* lisp.h (force_auto_save_soon): New decl.

	* emacs.c (init_cmdargs): Rename local to avoid shadowing.
	(DEFINE_DUMMY_FUNCTION): New macro.
	(__do_global_ctors, __do_global_ctors_aux, __do_global_dtors, __main):
	Use it.
	(main): Add casts to avoid warnings
	if GCC considers string literals to be constants.

	* lisp.h (fatal_error_signal): Add decl, since it's exported.

	* dbusbind.c: Pointer signedness fixes.
	(xd_signature, xd_append_arg, xd_initialize):
	(Fdbus_call_method, Fdbus_call_method_asynchronously):
	(Fdbus_method_return_internal, Fdbus_method_error_internal):
	(Fdbus_send_signal, xd_read_message_1, Fdbus_register_service):
	(Fdbus_register_signal): Use SSDATA when the context wants char *.

	* dbusbind.c (Fdbus_init_bus): Add cast to avoid warning
	if GCC considers string literals to be constants.
	(Fdbus_register_service, Fdbus_register_method): Remove unused vars.

2011-03-16  Stefan Monnier  <monnier@iro.umontreal.ca>

	* print.c (PRINT_CIRCLE_CANDIDATE_P): New macro.
	(print_preprocess, print_object): New macro to fix last change.

	* print.c (print_preprocess): Don't forget font objects.

2011-03-16  Juanma Barranquero  <lekktu@gmail.com>

	* emacs.c (USAGE3): Doc fixes.

2011-03-15  Andreas Schwab  <schwab@linux-m68k.org>

	* coding.c (detect_coding_iso_2022): Reorganize code to clarify
	structure.

2011-03-14  Juanma Barranquero  <lekktu@gmail.com>

	* lisp.h (VWindow_system, Qfile_name_history):
	* keyboard.h (lispy_function_keys) [WINDOWSNT]:
	* w32term.h (w32_system_caret_hwnd, w32_system_caret_height)
	(w32_system_caret_x, w32_system_caret_y): Declare extern.

	* w32select.c: Don't #include "keyboard.h".
	(run_protected): Add extern declaration for waiting_for_input.

	* w32.c (Qlocal, noninteractive1, inhibit_window_system):
	* w32console.c (detect_input_pending, read_input_pending)
	(encode_terminal_code):
	* w32fns.c (quit_char, lispy_function_keys, Qtooltip)
	(w32_system_caret_hwnd, w32_system_caret_height, w32_system_caret_x)
	(w32_system_caret_y, Qfile_name_history):
	* w32font.c (w32font_driver, QCantialias, QCotf, QClang):
	* w32inevt.c (reinvoke_input_signal, lispy_function_keys):
	* w32menu.c (Qmenu_bar, QCtoggle, QCradio, Qoverriding_local_map)
	(Qoverriding_terminal_local_map, Qmenu_bar_update_hook):
	* w32proc.c (Qlocal, report_file_error):
	* w32term.c (Vwindow_system, updating_frame):
	* w32uniscribe.c (initialized, uniscribe_font_driver):
	Remove unneeded extern declarations.

2011-03-14  Chong Yidong  <cyd@stupidchicken.com>

	* buffer.c (Fmake_indirect_buffer): Fix incorrect assertions.

2011-03-13  Chong Yidong  <cyd@stupidchicken.com>

	* buffer.h (BUF_BEGV, BUF_BEGV_BYTE, BUF_ZV, BUF_ZV_BYTE, BUF_PT)
	(BUF_PT_BYTE): Rewrite to handle indirect buffers (Bug#8219).
	These macros can no longer be used for assignment.

	* buffer.c (Fget_buffer_create, Fmake_indirect_buffer):
	Assign struct members directly, instead of using BUF_BEGV etc.
	(record_buffer_markers, fetch_buffer_markers): New functions for
	recording and fetching special buffer markers.
	(set_buffer_internal_1, set_buffer_temp): Use them.

	* lread.c (unreadchar): Use SET_BUF_PT_BOTH.

	* insdel.c (adjust_point): Use SET_BUF_PT_BOTH.

	* intervals.c (temp_set_point_both): Use SET_BUF_PT_BOTH.
	(get_local_map): Use SET_BUF_BEGV_BOTH and SET_BUF_ZV_BOTH.

	* xdisp.c (hscroll_window_tree):
	(reconsider_clip_changes): Use PT instead of BUF_PT.

2011-03-13  Eli Zaretskii  <eliz@gnu.org>

	* makefile.w32-in ($(BLD)/editfns.$(O)): Depend on
	$(EMACS_ROOT)/lib/intprops.h.

2011-03-13  Paul Eggert  <eggert@cs.ucla.edu>

	Fix more problems found by GCC 4.5.2's static checks.

	* gtkutil.c (xg_get_pixbuf_from_pixmap): Add cast from char *
	to unsigned char * to avoid compiler diagnostic.
	(xg_free_frame_widgets): Make it clear that a local variable is
	needed only if USE_GTK_TOOLTIP.
	(gdk_window_get_screen): Make it clear that this macro is needed
	only if USE_GTK_TOOLTIP.
	(int_gtk_range_get_value): New function, which avoids a diagnostic
	from gcc -Wbad-function-cast.
	(xg_set_toolkit_scroll_bar_thumb): Use it.
	(xg_tool_bar_callback, xg_tool_item_stale_p): Rewrite to avoid
	diagnostic from gcc -Wbad-function-cast.
	(get_utf8_string, xg_get_file_with_chooser):
	Rename locals to avoid shadowing.
	(create_dialog): Move locals to avoid shadowing.

	* xgselect.c (xg_select): Remove unused var.

	* image.c (four_corners_best): Mark locals as initialized.
	(gif_load): Initialize transparent_p to zero (Bug#8238).
	Mark another local as initialized.
	(my_png_error, my_error_exit): Mark with NO_RETURN.

	* image.c (clear_image_cache): Now static.
	(DIM, HAVE_STDLIB_H_1): Remove unused macros.
	(xpm_load): Redo to avoid "discards qualifiers" gcc warning.
	(x_edge_detection): Remove unnecessary cast that
	gcc -Wbad-function-cast diagnoses.
	(gif_load): Fix pointer signedness.
	(clear_image_cache, xbm_read_bitmap_data, x_detect_edges):
	(jpeg_load, gif_load): Rename locals to avoid shadowing.

2011-03-12  Paul Eggert  <eggert@cs.ucla.edu>

	Improve quality of tests for time stamp overflow.
	For example, without this patch (encode-time 0 0 0 1 1
	1152921504606846976) returns the obviously-bogus value (-948597
	62170) on my RHEL 5.5 x86-64 host.  With the patch, it correctly
	reports time overflow.  See
	<http://lists.gnu.org/archive/html/emacs-devel/2011-03/msg00470.html>.
	* deps.mk (editfns.o): Depend on ../lib/intprops.h.
	* editfns.c: Include limits.h and intprops.h.
	(TIME_T_MIN, TIME_T_MAX): New macros.
	(time_overflow): Move earlier, to before first use.
	(hi_time, lo_time): New functions, for an accurate test for
	out-of-range times.
	(Fcurrent_time, Fget_internal_run_time, make_time): Use them.
	(Fget_internal_run_time): Don't assume time_t fits in int.
	(make_time): Use list2 instead of Fcons twice.
	(Fdecode_time): More accurate test for out-of-range times.
	(check_tm_member): New function.
	(Fencode_time): Use it, to test for out-of-range times.
	(lisp_time_argument): Don't rely on undefined left-shift and
	right-shift behavior when checking for time stamp overflow.

	* editfns.c (time_overflow): New function, refactoring common code.
	(Fformat_time_string, Fdecode_time, Fencode_time):
	(Fcurrent_time_string): Use it.

	Move 'make_time' to be next to its inverse 'lisp_time_argument'.
	* dired.c (make_time): Move to ...
	* editfns.c (make_time): ... here.
	* systime.h: Note the move.

2011-03-12  YAMAMOTO Mitsuharu  <mituharu@math.s.chiba-u.ac.jp>

	* fringe.c (update_window_fringes): Remove unused variables.

	* unexmacosx.c (copy_data_segment): Also copy __got section.
	(Bug#8223)

2011-03-12  Eli Zaretskii  <eliz@gnu.org>

	* termcap.c [MSDOS]: Include "msdos.h".
	(find_capability, tgetnum, tgetflag, tgetstr, tputs, tgetent):
	Constify `char *' arguments and their references according to
	prototypes in tparam.h.

	* deps.mk (termcap.o): Depend on tparam.h and msdos.h.

	* msdos.c (XMenuAddPane): 3rd argument is `const char *' now.
	Adapt all references accordingly.

	* msdos.h (XMenuAddPane): 3rd argument is `const char *' now.

2011-03-11  Tom Tromey  <tromey@redhat.com>

	* buffer.c (syms_of_buffer): Remove obsolete comment.

2011-03-11  Eli Zaretskii  <eliz@gnu.org>

	* termhooks.h (encode_terminal_code): Declare prototype.

	* msdos.c (encode_terminal_code): Don't declare prototype.

	* term.c (encode_terminal_code): Now external again, used by
	w32console.c and msdos.c.

	* makefile.w32-in ($(BLD)/term.$(O), ($(BLD)/tparam.$(O)):
	Depend on $(SRC)/tparam.h, see revno 103623.

2011-03-11  Paul Eggert  <eggert@cs.ucla.edu>

	Fix some minor problems found by GCC 4.5.2's static checks.

	* fringe.c (update_window_fringes): Mark locals as initialized
	(Bug#8227).
	(destroy_fringe_bitmap, init_fringe_bitmap): Now static.

	* alloc.c (mark_fringe_data): Move decl from here ...
	* lisp.h (mark_fringe_data) [HAVE_WINDOW_SYSTEM]: ... to here,
	to check its interface.
	(init_fringe_once): Do not declare unless HAVE_WINDOW_SYSTEM.

	* fontset.c (free_realized_fontset): Now static.
	(Fset_fontset_font): Rename local to avoid shadowing.
	(fontset_font): Mark local as initialized.
	(FONTSET_SPEC, FONTSET_REPERTORY, RFONT_DEF_REPERTORY): Remove; unused.

	* xrdb.c: Include "xterm.h", to check x_load_resources's interface.

	* xselect.c (x_disown_buffer_selections): Remove; not used.
	(TRACE3) [!defined TRACE_SELECTION]: Remove; not used.
	(x_own_selection, Fx_disown_selection_internal): Rename locals
	to avoid shadowing.
	(x_handle_dnd_message): Remove local to avoid shadowing.

	* lisp.h (GCPRO1_VAR, UNGCPRO_VAR): New macros,
	so that the caller can use some name other than gcpro1.
	(GCPRO1, UNGCPRO): Reimplement in terms of the new macros.
	* xfns.c (Fx_create_frame, x_create_tip_frame, Fx_show_tip):
	(Fx_backspace_delete_keys_p):
	Use them to avoid shadowing, and rename vars to avoid shadowing.
	(x_decode_color, x_set_name, x_window): Now static.
	(Fx_create_frame): Add braces to silence GCC warning.
	(Fx_file_dialog, Fx_select_font): Fix pointer signedness.
	(x_real_positions, xg_set_icon_from_xpm_data, x_create_tip_frame):
	Remove unused locals.
	(Fx_create_frame, x_create_tip_frame, Fx_show_tip):
	(Fx_backspace_delete_keys_p): Rename locals to avoid shadowing.
	Some of these renamings use the new GCPRO1_VAR and UNGCPRO_VAR
	macros.

	* xterm.h (x_mouse_leave): New decl.

	* xterm.c (x_copy_dpy_color, x_focus_on_frame, x_unfocus_frame):
	Remove unused functions.
	(x_shift_glyphs_for_insert, XTflash, XTring_bell):
	(x_calc_absolute_position): Now static.
	(XTread_socket): Don't define label "out" unless it's used.
	Don't declare local "event" unless it's used.
	(x_iconify_frame, x_free_frame_resources): Don't declare locals
	unless they are used.
	(XEMBED_VERSION, xembed_set_info): Don't define unless needed.
	(x_fatal_error_signal): Remove; not used.
	(x_draw_image_foreground, redo_mouse_highlight, XTmouse_position):
	(x_scroll_bar_report_motion, handle_one_xevent, x_draw_bar_cursor):
	(x_error_catcher, x_connection_closed, x_error_handler):
	(x_error_quitter, xembed_send_message, x_iconify_frame):
	(my_log_handler): Rename locals to avoid shadowing.
	(x_delete_glyphs, x_ins_del_lines): Mark with NO_RETURN.
	(x_connection_closed): Tell GCC not to suggest NO_RETURN.

	* xfaces.c (clear_face_cache, Fx_list_fonts, Fface_font):
	Rename or move locals to avoid shadowing.
	(tty_defined_color, merge_face_heights): Now static.
	(free_realized_faces_for_fontset): Remove; not used.
	(Fx_list_fonts): Mark variable that gcc -Wuninitialized
	does not deduce is never used uninitialized.
	(STRDUPA, LSTRDUPA, FONT_POINT_SIZE_QUANTUM): Remove; not used.
	(LFACEP): Define only if XASSERTS, as it's not needed otherwise.

	* terminal.c (store_terminal_param): Now static.

	* xmenu.c (menu_highlight_callback): Now static.
	(set_frame_menubar): Remove unused local.
	(xmenu_show): Rename parameter to avoid shadowing.
	(xmenu_show, xdialog_show, xmenu_show): Make local pointers "const"
	since they might point to immutable storage.
	(next_menubar_widget_id): Declare only if USE_X_TOOLKIT,
	since it's unused otherwise.

	* xdisp.c (produce_glyphless_glyph): Initialize lower_xoff.
	Add a FIXME, since the code still doesn't look right.  (Bug#8215)
	(Fcurrent_bidi_paragraph_direction): Simplify slightly; this
	avoids a gcc -Wuninitialized diagnostic.
	(display_line, BUILD_COMPOSITE_GLYPH_STRING, draw_glyphs):
	(note_mouse_highlight): Mark variables that gcc -Wuninitialized
	does not deduce are never used uninitialized.

	* lisp.h (IF_LINT): New macro, copied from ../lib-src/emacsclient.c.

	* xdisp.c (redisplay_window): Rename local to avoid shadowing.
	* window.c (window_loop, size_window):
	(run_window_configuration_change_hook, enlarge_window): Likewise.

	* window.c (display_buffer): Now static.
	(size_window): Mark variables that gcc -Wuninitialized
	does not deduce are never used uninitialized.
	* window.h (check_all_windows): New decl, to forestall
	gcc -Wmissing-prototypes diagnostic.
	* dispextern.h (bidi_dump_cached_states): Likewise.

	* charset.h (CHECK_CHARSET_GET_CHARSET): Rename locals to avoid
	shadowing.
	* charset.c (map_charset_for_dump, Fchar_charset): Likewise.
	Include <limits.h>.
	(Fsort_charsets): Redo min/max calculation to shorten the code a bit
	and to avoid gcc -Wuninitialized warning.
	(load_charset_map): Mark variables that gcc -Wuninitialized
	does not deduce are never used uninitialized.
	(load_charset): Abort instead of using uninitialized var (Bug#8229).

	* coding.c (coding_set_source, coding_set_destination):
	Use "else { /* comment */ }" rather than "else /* comment */;"
	for clarity, and to avoid gcc -Wempty-body warning.
	(Fdefine_coding_system_internal): Don't redeclare 'i' inside
	a block, when the outer 'i' will do.
	(decode_coding_utf_8, decode_coding_utf_16, detect_coding_emacs_mule):
	(emacs_mule_char, decode_coding_emacs_mule, detect_coding_iso_2022):
	(decode_coding_iso_2022, decode_coding_sjis, decode_coding_big5):
	(decode_coding_raw_text, decode_coding_charset, get_translation_table):
	(Fdecode_sjis_char, Fdefine_coding_system_internal):
	Rename locals to avoid shadowing.
	* character.h (FETCH_STRING_CHAR_ADVANCE): Likewise.
	* coding.c (emacs_mule_char, encode_invocation_designation):
	Now static, since they're not used elsewhere.
	(decode_coding_iso_2022): Add "default: abort ();" as a safety check.
	(decode_coding_object, encode_coding_object, detect_coding_system):
	(decode_coding_emacs_mule): Mark variables that gcc
	-Wuninitialized does not deduce are never used uninitialized.
	(detect_coding_iso_2022): Initialize a local variable that might
	be used uninitialized.  Leave a FIXME because it's not clear that
	this initialization is needed.  (Bug#8211)
	(ISO_CODE_LF, ISO_CODE_CR, CODING_ISO_FLAG_EUC_TW_SHIFT):
	(ONE_MORE_BYTE_NO_CHECK, UTF_BOM, UTF_16_INVALID_P):
	(SHIFT_OUT_OK, ENCODE_CONTROL_SEQUENCE_INTRODUCER):
	(ENCODE_DIRECTION_R2L, ENCODE_DIRECTION_L2R):
	Remove unused macros.

	* category.c (hash_get_category_set): Remove unused local var.
	(copy_category_table): Now static, since it's not used elsewhere.
	* character.c (string_count_byte8): Likewise.

	* ccl.c (CCL_WRITE_STRING, CCL_ENCODE_CHAR, Fccl_execute_on_string):
	(Fregister_code_conversion_map): Rename locals to avoid shadowing.

	* chartab.c (copy_sub_char_table): Now static, since it's not used
	elsewhere.
	(sub_char_table_ref_and_range, char_table_ref_and_range):
	Rename locals to avoid shadowing.
	(ASET_RANGE, GET_SUB_CHAR_TABLE): Remove unused macros.

	* bidi.c (bidi_check_type): Now static, since it's not used elsewhere.
	(BIDI_BOB): Remove unused macro.

	* cm.c (cmgoto): Mark variables that gcc -Wuninitialized does not
	deduce are never used uninitialized.
	* term.c (encode_terminal_code): Likewise.

	* term.c (encode_terminal_code): Now static.  Remove unused local.

	* tparam.h: New file.
	* term.c, tparam.h: Include it.
	* deps.mk (term.o, tparam.o): Depend on tparam.h.
	* term.c (tputs, tgetent, tgetflag, tgetnum, tparam, tgetstr):
	Move these decls to tparam.h, and make them agree with what
	is actually in tparam.c.  The previous trick of using incompatible
	decls in different modules does not conform to the C standard.
	All callers of tparam changed to use tparam's actual API.
	* tparam.c (tparam1, tparam, tgoto):
	Use const pointers where appropriate.

	* cm.c (calccost, cmgoto): Use const pointers where appropriate.
	* cm.h (struct cm): Likewise.
	* dispextern.h (do_line_insertion_deletion_costs): Likewise.
	* scroll.c (ins_del_costs, do_line_insertion_deletion_costs): Likewise.
	* term.c (tty_ins_del_lines, calculate_costs, struct fkey_table):
	(term_get_fkeys_1, append_glyphless_glyph, produce_glyphless_glyph):
	(turn_on_face, init_tty): Likewise.
	* termchar.h (struct tty_display_info): Likewise.

	* term.c (term_mouse_position): Rename local to avoid shadowing.

	* alloc.c (mark_ttys): Move decl from here ...
	* lisp.h (mark_ttys): ... to here, so that it's checked against defn.

2011-03-11  Andreas Schwab  <schwab@linux-m68k.org>

	* .gdbinit (pwinx, xbuffer): Fix access to buffer name.

2011-03-09  Juanma Barranquero  <lekktu@gmail.com>

	* search.c (compile_pattern_1): Remove argument regp, unused since
	revid:rms@gnu.org-19941211082627-3x1g1wyqkjmwloig.
	(compile_pattern): Don't pass it.

2011-03-08  Jan Djärv  <jan.h.d@swipnet.se>

	* xterm.h (DEFAULT_GDK_DISPLAY): New define.
	(GDK_WINDOW_XID, gtk_widget_get_preferred_size): New defines
	for ! HAVE_GTK3.
	(GTK_WIDGET_TO_X_WIN): Use GDK_WINDOW_XID.

	* xmenu.c (menu_position_func): Call gtk_widget_get_preferred_size.

	* gtkutil.c: Include gtkx.h if HAVE_GTK3.  If ! HAVE_GTK3, define
	gdk_window_get_screen, gdk_window_get_geometry,
	gdk_x11_window_lookup_for_display and GDK_KEY_g.
	(xg_set_screen): Use DEFAULT_GDK_DISPLAY.
	(xg_get_pixbuf_from_pixmap): New function.
	(xg_get_pixbuf_from_pix_and_mask): Change parameters from GdkPixmap
	to Pixmap, take frame as parameter, remove GdkColormap parameter.
	Call xg_get_pixbuf_from_pixmap instead of
	gdk_pixbuf_get_from_drawable.
	(xg_get_image_for_pixmap): Do not make GdkPixmaps, call
	xg_get_pixbuf_from_pix_and_mask with Pixmap parameters instead.
	(xg_check_special_colors): Use GtkStyleContext and its functions
	for HAVE_GTK3.
	(xg_prepare_tooltip, xg_hide_tooltip): Call gdk_window_get_screen.
	(xg_prepare_tooltip, create_dialog, menubar_map_cb)
	(xg_update_frame_menubar, xg_tool_bar_detach_callback)
	(xg_tool_bar_attach_callback, xg_update_tool_bar_sizes):
	Call gtk_widget_get_preferred_size.
	(xg_frame_resized): gdk_window_get_geometry only takes 5
	parameters.
	(xg_win_to_widget, xg_event_is_for_menubar):
	Call gdk_x11_window_lookup_for_display.
	(xg_set_widget_bg): New function.
	(delete_cb): New function.
	(xg_create_frame_widgets): Connect delete-event to delete_cb.
	Call xg_set_widget_bg.  Only set backgrund pixmap for ! HAVE_GTK3
	(xg_set_background_color): Call xg_set_widget_bg.
	(xg_set_frame_icon): Call xg_get_pixbuf_from_pix_and_mask.
	(xg_create_scroll_bar): vadj is a GtkAdjustment for HAVE_GTK3.
	Only call gtk_range_set_update_policy if ! HAVE_GTK3.
	(xg_make_tool_item): Only connect xg_tool_bar_item_expose_callback
	if ! HAVE_GTK3.
	(update_frame_tool_bar): Call gtk_widget_hide.
	(xg_initialize): Use GDK_KEY_g.

	* xsmfns.c (gdk_set_sm_client_id): Define to gdk_set_sm_client_id
	if ! HAVE_GTK3
	(x_session_initialize): Call gdk_x11_set_sm_client_id.

	* xterm.c (XFillRectangle): Use cairo routines for HAVE_GTK3.
	(x_term_init): Disable Xinput(2) with GDK_CORE_DEVICE_EVENTS.
	Load ~/emacs.d/gtkrc only for ! HAVE_GTK3.

2011-03-08  Juanma Barranquero  <lekktu@gmail.com>

	* w32xfns.c (select_palette): Check success of RealizePalette against
	GDI_ERROR, not zero.

See ChangeLog.11 for earlier changes.

;; Local Variables:
;; coding: utf-8
;; End:

  Copyright (C) 2011  Free Software Foundation, Inc.

  This file is part of GNU Emacs.

  GNU Emacs is free software: you can redistribute it and/or modify
  it under the terms of the GNU General Public License as published by
  the Free Software Foundation, either version 3 of the License, or
  (at your option) any later version.

  GNU Emacs is distributed in the hope that it will be useful,
  but WITHOUT ANY WARRANTY; without even the implied warranty of
  MERCHANTABILITY or FITNESS FOR A PARTICULAR PURPOSE.  See the
  GNU General Public License for more details.

  You should have received a copy of the GNU General Public License
  along with GNU Emacs.  If not, see <http://www.gnu.org/licenses/>.<|MERGE_RESOLUTION|>--- conflicted
+++ resolved
@@ -1,6 +1,5 @@
-2011-06-10  Paul Eggert  <eggert@cs.ucla.edu>
-
-<<<<<<< HEAD
+2011-06-11  Paul Eggert  <eggert@cs.ucla.edu>
+
 	* xmenu.c (dialog_selection_callback) [!USE_GTK]: Cast to intptr_t,
 	not to EMACS_INT, to avoid GCC warning.
 
@@ -70,7 +69,9 @@
 	* character.c (string_escape_byte8): Fix nbytes/nchars typo.
 
 	* alloc.c (Fmake_string): Check for out-of-range init.
-=======
+
+2011-06-10  Paul Eggert  <eggert@cs.ucla.edu>
+
 	* buffer.h: Include <time.h>, for time_t.
 	Needed to build on FreeBSD 8.2.  Problem reported by Herbert J. Skuhra.
 
@@ -104,7 +105,6 @@
 	(imagemagick_load_image): Don't use garbage pointer image_wand.
 
 	* ftfont.c (ftfont_get_metrics, ftfont_drive_otf): Remove unused locals.
->>>>>>> 9b6d8264
 
 2011-06-10  Chong Yidong  <cyd@stupidchicken.com>
 
